//
//  Copyright (C) 2000-2019 - Colen M. Garoutte-Carson <colen at cogmine.com>, Cog Mine LLC
//


#include "cogs/cogs.hpp"


namespace cogs
{
	int main(const rcref<gui::windowing::subsystem>&);
};

using namespace cogs;
using namespace cogs::gui;
using namespace cogs::io;
using namespace cogs::io::net;
using namespace cogs::io::net::ip;


class box : public background
{
public:
	color					m_baseColor;
	timeout_t::period_t		m_timeoutPeriod;
	rcptr<resettable_timer>	m_boxTimer;
	function<void()>		m_expireDelegate;
	function<void()>		m_expireInUiThreadDelegate;

	box(const ptr<rc_obj_base>& desc, const color& c)
		: background(desc, c),
		m_timeoutPeriod(measure<int_type, milliseconds>(5)),
		m_baseColor(c),
		m_expireDelegate([r{ this_weak_rcptr }]()
		{
			rcptr<box> r2 = r;
			if (!!r2)
				r2->box_timer_expired();
		}),
		m_expireInUiThreadDelegate([r { this_weak_rcptr }]()
		{
			rcptr<box> r2 = r;
			if (!!r2)
				r2->box_timer_expired_in_ui_thread();
		})
	{ }

	virtual void installing()
	{
		pane::installing();
		m_boxTimer = resettable_timer::create(m_timeoutPeriod);
		m_boxTimer->dispatch(m_expireDelegate);
	}

	virtual void uninstalling()
	{
		m_boxTimer.release();
		pane::uninstalling();
	}

	void box_timer_expired()
	{
		pane::dispatch(m_expireInUiThreadDelegate, const_max_int_v<int>);
	}

	void box_timer_expired_in_ui_thread()
	{
		timeout_t::period_t p = timeout_t::now();
		measure<ulongest_type, milliseconds> n = p;
		unsigned short s = (unsigned short)(n.get().get_int() >> 3);
		unsigned char b = (unsigned char)(n.get().get_int() >> 3);
		if ((s >> 8) & 1)
			b = 255 - b;

		color c = m_baseColor;
		if (c.get_rgb().m_red != 0)
		{
			c.set_red(b);
		}
		if (c.get_rgb().m_green != 0)
		{
			c.set_green(b);
		}
		if (c.get_rgb().m_blue != 0)
		{
			c.set_blue(b);
		}

		set_color(c);

		rcptr<resettable_timer> t = m_boxTimer;
		if (!!t)
		{
			t->refire();
			t->dispatch(m_expireDelegate);
		}
	}
};

int COGS_MAIN()
{
	return cogs::main([](const rcref<gui::windowing::subsystem>& guiSubsystem)
	{
		rcref<count_down_event> quitCountDown = count_down_event::create(0, []() { cogs::request_quit(); });

		{
			rcptr<http::server> m_httpServer = rcnew(http::server);
			rcptr<smtp::server> m_smtpServer = rcnew(smtp::server);
			rcptr<tcp::listener> m_httpListener = ip::tcp::server_listen(m_httpServer.dereference(), 8080);// 80);
			rcptr<tcp::listener> m_smtpListener = ip::tcp::server_listen(m_smtpServer.dereference(), 8081);// 25);
			cleanup_queue::get()->add(m_httpServer);
			cleanup_queue::get()->add(m_smtpServer);
			cleanup_queue::get()->add(m_httpListener);
			cleanup_queue::get()->add(m_smtpListener);
		}

		{
			rcref<background> box1 = rcnew(background, color(0xFF, 0x00, 0x00, 0xFF));
			*quitCountDown += guiSubsystem->open(string::literal(L"Single content test"), box1);
		}

		{
			rcref<background> blackBackgrounPane = rcnew(background, color::black);
			rcref<background> box1 = rcnew(background, color(0xFF, 0x00, 0x00));

			rcref<fixed_size_frame> fixedSizeFrame = rcnew(fixed_size_frame, box1, gfx::canvas::size(200, 200));

			blackBackgrounPane->nest(box1, fixedSizeFrame);
			*quitCountDown += guiSubsystem->open(string::literal(L"Fixed size window"), blackBackgrounPane);
		}

		{
			rcref<background> blackBackgrounPane = rcnew(background, color::black);
			rcref<background> box1 = rcnew(background, color(0xFF, 0x00, 0x00));

			rcref<fixed_size_frame> fixedSizeFrame = rcnew(fixed_size_frame, box1, gfx::canvas::size(200, 200));
			rcref<unconstrained_frame> unconstrainedFrame = rcnew(unconstrained_frame, fixedSizeFrame, geometry::planar::alignment::center());

			blackBackgrounPane->nest(box1, unconstrainedFrame);
			*quitCountDown += guiSubsystem->open(string::literal(L"Centering"), blackBackgrounPane);
		}

		{
			rcref<background> fourBoxPane = rcnew(background, color::black);

			rcref<pane> box1 = rcnew(box, color(0xFF, 0x00, 0x00, 0x7F));
			rcref<pane> box2 = rcnew(box, color(0x00, 0xFF, 0x00, 0x7F));
			rcref<pane> box3 = rcnew(box, color(0x00, 0x00, 0xFF, 0x7F));
			rcref<pane> box4 = rcnew(box, color(0xFF, 0xFF, 0x00, 0x7F));

			rcref<fixed_size_frame> box1Frame = rcnew(fixed_size_frame, box1, gfx::canvas::size(200, 200));
			rcref<fixed_size_frame> box2Frame = rcnew(fixed_size_frame, box2, gfx::canvas::size(200, 200));
			rcref<fixed_size_frame> box3Frame = rcnew(fixed_size_frame, box3, gfx::canvas::size(200, 200));
			rcref<fixed_size_frame> box4Frame = rcnew(fixed_size_frame, box4, gfx::canvas::size(200, 200));

			fourBoxPane->nest(box1, rcnew(unconstrained_frame, box1Frame, geometry::planar::alignment::top_left()));
			fourBoxPane->nest(box2, rcnew(unconstrained_frame, box2Frame, geometry::planar::alignment::top_right()));
			fourBoxPane->nest(box3, rcnew(unconstrained_frame, box3Frame, geometry::planar::alignment::bottom_left()));
			fourBoxPane->nest(box4, rcnew(unconstrained_frame, box4Frame, geometry::planar::alignment::bottom_right()));

			*quitCountDown += guiSubsystem->open(string::literal(L"Alpha blended and animated + resizing test (black background)"), fourBoxPane);
		}

		{
			rcref<background> fourBoxPane = rcnew(background, color::black);

			rcref<background> box1 = rcnew(background, color(0xFF, 0x00, 0x00, 0x7F));
			rcref<background> box2 = rcnew(background, color(0x00, 0xFF, 0x00, 0x7F));
			rcref<background> box3 = rcnew(background, color(0x00, 0x00, 0xFF, 0x7F));
			rcref<background> box4 = rcnew(background, color(0xFF, 0xFF, 0x00, 0x7F));

			rcref<fixed_size_frame> box1Frame = rcnew(fixed_size_frame, box1, gfx::canvas::size(200, 200));
			rcref<fixed_size_frame> box2Frame = rcnew(fixed_size_frame, box2, gfx::canvas::size(200, 200));
			rcref<fixed_size_frame> box3Frame = rcnew(fixed_size_frame, box3, gfx::canvas::size(200, 200));
			rcref<fixed_size_frame> box4Frame = rcnew(fixed_size_frame, box4, gfx::canvas::size(200, 200));

			fourBoxPane->nest(box1, rcnew(unconstrained_frame, box1Frame, geometry::planar::alignment::top_left()));
			fourBoxPane->nest(box2, rcnew(unconstrained_frame, box2Frame, geometry::planar::alignment::top_right()));
			fourBoxPane->nest(box3, rcnew(unconstrained_frame, box3Frame, geometry::planar::alignment::bottom_left()));
			fourBoxPane->nest(box4, rcnew(unconstrained_frame, box4Frame, geometry::planar::alignment::bottom_right()));

			*quitCountDown += guiSubsystem->open(string::literal(L"Alpha blend + resizing test (black background)"), fourBoxPane);
		}

		{
			rcref<background> fourBoxPane = rcnew(background, color::black);

			rcref<background> box1 = rcnew(background, color(0xFF, 0x00, 0x00, 0x7F));
			rcref<background> box2 = rcnew(background, color(0x00, 0xFF, 0x00, 0x7F));
			rcref<background> box3 = rcnew(background, color(0x00, 0x00, 0xFF, 0x7F));
			rcref<background> box4 = rcnew(background, color(0xFF, 0xFF, 0x00, 0x7F));

			rcref<native_container_pane> box1p = native_container_pane::create(); box1p->nest(box1);
			rcref<native_container_pane> box2p = native_container_pane::create(); box2p->nest(box2);
			rcref<native_container_pane> box3p = native_container_pane::create(); box3p->nest(box3);
			rcref<native_container_pane> box4p = native_container_pane::create(); box4p->nest(box4);

			rcref<fixed_size_frame> box1Frame = rcnew(fixed_size_frame, box1p, gfx::canvas::size(200, 200));
			rcref<fixed_size_frame> box2Frame = rcnew(fixed_size_frame, box2p, gfx::canvas::size(200, 200));
			rcref<fixed_size_frame> box3Frame = rcnew(fixed_size_frame, box3p, gfx::canvas::size(200, 200));
			rcref<fixed_size_frame> box4Frame = rcnew(fixed_size_frame, box4p, gfx::canvas::size(200, 200));

			fourBoxPane->nest(box1p, rcnew(unconstrained_frame, box1Frame, geometry::planar::alignment::top_left()));
			fourBoxPane->nest(box2p, rcnew(unconstrained_frame, box2Frame, geometry::planar::alignment::top_right()));
			fourBoxPane->nest(box3p, rcnew(unconstrained_frame, box3Frame, geometry::planar::alignment::bottom_left()));
			fourBoxPane->nest(box4p, rcnew(unconstrained_frame, box4Frame, geometry::planar::alignment::bottom_right()));

			*quitCountDown += guiSubsystem->open(string::literal(L"Alpha blend + resizing test (black background, native_container_pane's)"), fourBoxPane);
		}

		{
			rcref<background> fourBoxPane = rcnew(background, color::white);

			rcref<background> box1 = rcnew(background, color(0xFF, 0x00, 0x00, 0x7F));
			rcref<background> box2 = rcnew(background, color(0x00, 0xFF, 0x00, 0x7F));
			rcref<background> box3 = rcnew(background, color(0x00, 0x00, 0xFF, 0x7F));
			rcref<background> box4 = rcnew(background, color(0xFF, 0xFF, 0x00, 0x7F));

			rcref<native_container_pane> box1p = native_container_pane::create(); box1p->nest(box1);
			rcref<native_container_pane> box2p = native_container_pane::create(); box2p->nest(box2);
			rcref<native_container_pane> box3p = native_container_pane::create(); box3p->nest(box3);
			rcref<native_container_pane> box4p = native_container_pane::create(); box4p->nest(box4);

			rcref<fixed_size_frame> box1Frame = rcnew(fixed_size_frame, box1p, gfx::canvas::size(200, 200));
			rcref<fixed_size_frame> box2Frame = rcnew(fixed_size_frame, box2p, gfx::canvas::size(200, 200));
			rcref<fixed_size_frame> box3Frame = rcnew(fixed_size_frame, box3p, gfx::canvas::size(200, 200));
			rcref<fixed_size_frame> box4Frame = rcnew(fixed_size_frame, box4p, gfx::canvas::size(200, 200));

			fourBoxPane->nest(box1p, rcnew(unconstrained_frame, box1Frame, geometry::planar::alignment::top_left()));
			fourBoxPane->nest(box2p, rcnew(unconstrained_frame, box2Frame, geometry::planar::alignment::top_right()));
			fourBoxPane->nest(box3p, rcnew(unconstrained_frame, box3Frame, geometry::planar::alignment::bottom_left()));
			fourBoxPane->nest(box4p, rcnew(unconstrained_frame, box4Frame, geometry::planar::alignment::bottom_right()));

			*quitCountDown += guiSubsystem->open(string::literal(L"Alpha blend + resizing test (white background, native_container_pane's)"), fourBoxPane);
		}

		{
			rcref<background> fourBoxPane = rcnew(background, color::white);

			rcref<background> box1 = rcnew(background, color(0xFF, 0x00, 0x00, 0x7F));
			rcref<background> box2 = rcnew(background, color(0x00, 0xFF, 0x00, 0x7F));
			rcref<background> box3 = rcnew(background, color(0x00, 0x00, 0xFF, 0x7F));
			rcref<background> box4 = rcnew(background, color(0xFF, 0xFF, 0x00, 0x7F));

			rcref<fixed_size_frame> box1Frame = rcnew(fixed_size_frame, box1, gfx::canvas::size(200, 200));
			rcref<fixed_size_frame> box2Frame = rcnew(fixed_size_frame, box2, gfx::canvas::size(200, 200));
			rcref<fixed_size_frame> box3Frame = rcnew(fixed_size_frame, box3, gfx::canvas::size(200, 200));
			rcref<fixed_size_frame> box4Frame = rcnew(fixed_size_frame, box4, gfx::canvas::size(200, 200));

			fourBoxPane->nest(box1, rcnew(unconstrained_frame, box1Frame, geometry::planar::alignment::top_left()));
			fourBoxPane->nest(box2, rcnew(unconstrained_frame, box2Frame, geometry::planar::alignment::top_right()));
			fourBoxPane->nest(box3, rcnew(unconstrained_frame, box3Frame, geometry::planar::alignment::bottom_left()));
			fourBoxPane->nest(box4, rcnew(unconstrained_frame, box4Frame, geometry::planar::alignment::bottom_right()));

			*quitCountDown += guiSubsystem->open(string::literal(L"Alpha blend + resizing test (white background)"), fourBoxPane);
		}

		{
			rcref<bitmap_pane> img4 = rcnew(bitmap_pane, string::literal(L"guitar"));// , true, true);
			rcref<propose_aspect_ratio_frame> aspectRatioFrame = rcnew(propose_aspect_ratio_frame, img4);
			rcref<override_default_size_frame> defaultSizeFrame = rcnew(override_default_size_frame, aspectRatioFrame, gfx::canvas::size(200, 200));
			*quitCountDown += guiSubsystem->open(string::literal(L"image aspect ratio test"), img4, defaultSizeFrame);
		}

		//{
		//	rcref<bitmap_pane> img4 = rcnew(bitmap_pane, string::literal(L"guitar"));// , true, true);
		//	rcref<override_default_size_frame> defaultSizeFrame = rcnew(override_default_size_frame, img4, gfx::canvas::size(200, 200));
		//	rcref<propose_aspect_ratio_frame> aspectRatioFrame = rcnew(propose_aspect_ratio_frame, defaultSizeFrame);
		//	*quitCountDown += guiSubsystem->open(string::literal(L"image aspect ratio test w/size"), img4, aspectRatioFrame);
		//}

		//{
		//	rcref<bitmap_pane> img4 = rcnew(bitmap_pane, string::literal(L"guitar"));// , true, true);
		//	rcref<propose_aspect_ratio_frame> aspectRatioFrame = rcnew(propose_aspect_ratio_frame, img4);
		//	rcref<override_default_size_frame> defaultSizeFrame = rcnew(override_default_size_frame, aspectRatioFrame, gfx::canvas::size(200, 200));
		//	rcref<unconstrained_frame> unconstrainedFrame = rcnew(unconstrained_frame, defaultSizeFrame);
		//	rcref<background> parentPane = rcnew(background, color::beige);
		//	parentPane->nest(img4, unconstrainedFrame);
		//	*quitCountDown += guiSubsystem->open(string::literal(L"image aspect ratio test2"), parentPane);
		//}

		//{
		//	rcref<bitmap_pane> img4 = rcnew(bitmap_pane, string::literal(L"guitar"));// , true, true);
		//	rcref<override_default_size_frame> defaultSizeFrame = rcnew(override_default_size_frame, img4, gfx::canvas::size(200, 200));
		//	rcref<propose_aspect_ratio_frame> aspectRatioFrame = rcnew(propose_aspect_ratio_frame, defaultSizeFrame);
		//	rcref<unconstrained_frame> unconstrainedFrame = rcnew(unconstrained_frame, aspectRatioFrame);
		//	rcref<background> parentPane = rcnew(background, color::beige);
		//	parentPane->nest(img4, unconstrainedFrame);
		//	*quitCountDown += guiSubsystem->open(string::literal(L"image aspect ratio test2 w/size"), parentPane);
		//}

		//{
		//	rcref<bitmap_pane> img4 = rcnew(bitmap_pane, string::literal(L"guitar"));// , true);
		//	rcref<override_default_size_frame> f2 = rcnew(override_default_size_frame, img4, gfx::canvas::size(200, 200));
		//	*quitCountDown += guiSubsystem->open(string::literal(L"image stretch test"), img4, f2);
		//}


		{
			rcref<background> root = rcnew(background, color::beige);

			rcref<bitmap_pane> img1 = rcnew(bitmap_pane, string::literal(L"guitar"));
			rcref<scroll_pane> scrollPane = rcnew(scroll_pane);

			scrollPane->nest(img1, rcnew(fixed_default_size_frame, img1));

			rcref<background> cornerPane = rcnew(background, color::purple);
			scrollPane->nest_corner(cornerPane);

			rcref<override_default_size_frame> f = rcnew(override_default_size_frame, scrollPane, gfx::canvas::size(200, 200));
			root->nest(scrollPane, f);
			*quitCountDown += guiSubsystem->open(string::literal(L"fixed scroll_pane resizing test"), root);
		}


		//{
		//	rcref<background> root = rcnew(background, color::beige);

		//	rcref<bitmap_pane> img1 = rcnew(bitmap_pane, string::literal(L"guitar"));
		//	rcref<scroll_pane> scrollPane = rcnew(scroll_pane, scroll_vertically);

		//	scrollPane->nest(img1, rcnew(fixed_default_size_frame, img1));

		//	rcref<override_default_size_frame> f = rcnew(override_default_size_frame, scrollPane, gfx::canvas::size(200, 200));
		//	root->nest(scrollPane, f);
		//	*quitCountDown += guiSubsystem->open(string::literal(L"fixed scroll_pane resizing test, vert only"), root);
		//}

		//{
		//	rcref<background> root = rcnew(background, color::beige);

		//	rcref<bitmap_pane> img1 = rcnew(bitmap_pane, string::literal(L"guitar"));
		//	rcref<scroll_pane> scrollPane = rcnew(scroll_pane, scroll_horizontally);

		//	scrollPane->nest(img1, rcnew(fixed_default_size_frame, img1));

		//	rcref<override_default_size_frame> f = rcnew(override_default_size_frame, scrollPane, gfx::canvas::size(200, 200));
		//	root->nest(scrollPane, f);
		//	*quitCountDown += guiSubsystem->open(string::literal(L"fixed scroll_pane resizing test, horiz only"), root);
		//}




		//{
		//	rcref<background> root = rcnew(background, color::beige);

		//	rcref<bitmap_pane> img1 = rcnew(bitmap_pane, string::literal(L"guitar"));
		//	rcref<scroll_pane> scrollPane = rcnew(scroll_pane);

		//	scrollPane->nest(img1, rcnew(unshrinkable_frame, img1));

		//	rcref<override_default_size_frame> f = rcnew(override_default_size_frame, scrollPane, gfx::canvas::size(200, 200));
		//	root->nest(scrollPane, f);
		//	*quitCountDown += guiSubsystem->open(string::literal(L"unshrinkable scroll_pane resizing test"), root);
		//}

		//{
		//	rcref<background> root = rcnew(background, color::beige);

		//	rcref<bitmap_pane> img1 = rcnew(bitmap_pane, string::literal(L"guitar"));
		//	rcref<scroll_pane> scrollPane = rcnew(scroll_pane, scroll_vertically);

		//	scrollPane->nest(img1, rcnew(unshrinkable_frame, img1));

		//	rcref<override_default_size_frame> f = rcnew(override_default_size_frame, scrollPane, gfx::canvas::size(200, 200));
		//	root->nest(scrollPane, f);
		//	*quitCountDown += guiSubsystem->open(string::literal(L"unshrinkable scroll_pane resizing test, vert only"), root);
		//}

		//{
		//	rcref<background> root = rcnew(background, color::beige);

		//	rcref<bitmap_pane> img1 = rcnew(bitmap_pane, string::literal(L"guitar"));
		//	rcref<scroll_pane> scrollPane = rcnew(scroll_pane, scroll_horizontally);

		//	scrollPane->nest(img1, rcnew(unshrinkable_frame, img1));

		//	rcref<override_default_size_frame> f = rcnew(override_default_size_frame, scrollPane, gfx::canvas::size(200, 200));
		//	root->nest(scrollPane, f);
		//	*quitCountDown += guiSubsystem->open(string::literal(L"unshrinkable scroll_pane resizing test, horiz only"), root);
		//}




		//{
		//	rcref<background> root = rcnew(background, color::beige);

		//	rcref<bitmap_pane> img1 = rcnew(bitmap_pane, string::literal(L"guitar"));
		//	rcref<scroll_pane> scrollPane = rcnew(scroll_pane);

		//	scrollPane->nest(img1, rcnew(unstretchable_frame, img1));

		//	rcref<override_default_size_frame> f = rcnew(override_default_size_frame, scrollPane, gfx::canvas::size(200, 200));
		//	root->nest(scrollPane, f);
		//	*quitCountDown += guiSubsystem->open(string::literal(L"unstretchable scroll_pane resizing test"), root);
		//}

		//{
		//	rcref<background> root = rcnew(background, color::beige);

		//	rcref<bitmap_pane> img1 = rcnew(bitmap_pane, string::literal(L"guitar"));
		//	rcref<scroll_pane> scrollPane = rcnew(scroll_pane, scroll_vertically);

		//	scrollPane->nest(img1, rcnew(unstretchable_frame, img1));

		//	rcref<override_default_size_frame> f = rcnew(override_default_size_frame, scrollPane, gfx::canvas::size(200, 200));
		//	root->nest(scrollPane, f);
		//	*quitCountDown += guiSubsystem->open(string::literal(L"unstretchable scroll_pane resizing test, vert only"), root);
		//}

		//{
		//	rcref<background> root = rcnew(background, color::beige);

		//	rcref<bitmap_pane> img1 = rcnew(bitmap_pane, string::literal(L"guitar"));
		//	rcref<scroll_pane> scrollPane = rcnew(scroll_pane, scroll_horizontally);

		//	scrollPane->nest(img1, rcnew(unstretchable_frame, img1));

		//	rcref<override_default_size_frame> f = rcnew(override_default_size_frame, scrollPane, gfx::canvas::size(200, 200));
		//	root->nest(scrollPane, f);
		//	*quitCountDown += guiSubsystem->open(string::literal(L"unstretchable scroll_pane resizing test, horiz only"), root);
		//}


		//// same with scroll bar that do not auto-hide

		//{
		//	rcref<background> root = rcnew(background, color::beige);

		//	rcref<bitmap_pane> img1 = rcnew(bitmap_pane, string::literal(L"guitar"));
		//	rcref<scroll_pane> scrollPane = rcnew(scroll_pane, scroll_horizontally_and_vertically, false);

		//	scrollPane->nest(img1, rcnew(fixed_default_size_frame, img1));

		//	rcref<override_default_size_frame> f = rcnew(override_default_size_frame, scrollPane, gfx::canvas::size(200, 200));
		//	root->nest(scrollPane, f);
		//	*quitCountDown += guiSubsystem->open(string::literal(L"fixed scroll_pane resizing test"), root);
		//}

		//{
		//	rcref<background> root = rcnew(background, color::beige);

		//	rcref<bitmap_pane> img1 = rcnew(bitmap_pane, string::literal(L"guitar"));
		//	rcref<scroll_pane> scrollPane = rcnew(scroll_pane, scroll_vertically, false);

		//	scrollPane->nest(img1, rcnew(fixed_default_size_frame, img1));

		//	rcref<override_default_size_frame> f = rcnew(override_default_size_frame, scrollPane, gfx::canvas::size(200, 200));
		//	root->nest(scrollPane, f);
		//	*quitCountDown += guiSubsystem->open(string::literal(L"fixed scroll_pane resizing test, vert only"), root);
		//}

		//{
		//	rcref<background> root = rcnew(background, color::beige);

		//	rcref<bitmap_pane> img1 = rcnew(bitmap_pane, string::literal(L"guitar"));
		//	rcref<scroll_pane> scrollPane = rcnew(scroll_pane, scroll_horizontally, false);

		//	scrollPane->nest(img1, rcnew(fixed_default_size_frame, img1));

		//	rcref<override_default_size_frame> f = rcnew(override_default_size_frame, scrollPane, gfx::canvas::size(200, 200));
		//	root->nest(scrollPane, f);
		//	*quitCountDown += guiSubsystem->open(string::literal(L"fixed scroll_pane resizing test, horiz only"), root);
		//}




		//{
		//	rcref<background> root = rcnew(background, color::beige);

		//	rcref<bitmap_pane> img1 = rcnew(bitmap_pane, string::literal(L"guitar"));
		//	rcref<scroll_pane> scrollPane = rcnew(scroll_pane, scroll_horizontally_and_vertically, false);

		//	scrollPane->nest(img1, rcnew(unshrinkable_frame, img1));

		//	rcref<override_default_size_frame> f = rcnew(override_default_size_frame, scrollPane, gfx::canvas::size(200, 200));
		//	root->nest(scrollPane, f);
		//	*quitCountDown += guiSubsystem->open(string::literal(L"unshrinkable scroll_pane resizing test"), root);
		//}

		//{
		//	rcref<background> root = rcnew(background, color::beige);

		//	rcref<bitmap_pane> img1 = rcnew(bitmap_pane, string::literal(L"guitar"));
		//	rcref<scroll_pane> scrollPane = rcnew(scroll_pane, scroll_vertically, false);

		//	scrollPane->nest(img1, rcnew(unshrinkable_frame, img1));

		//	rcref<override_default_size_frame> f = rcnew(override_default_size_frame, scrollPane, gfx::canvas::size(200, 200));
		//	root->nest(scrollPane, f);
		//	*quitCountDown += guiSubsystem->open(string::literal(L"unshrinkable scroll_pane resizing test, vert only"), root);
		//}

		//{
		//	rcref<background> root = rcnew(background, color::beige);

		//	rcref<bitmap_pane> img1 = rcnew(bitmap_pane, string::literal(L"guitar"));
		//	rcref<scroll_pane> scrollPane = rcnew(scroll_pane, scroll_horizontally, false);

		//	scrollPane->nest(img1, rcnew(unshrinkable_frame, img1));

		//	rcref<override_default_size_frame> f = rcnew(override_default_size_frame, scrollPane, gfx::canvas::size(200, 200));
		//	root->nest(scrollPane, f);
		//	*quitCountDown += guiSubsystem->open(string::literal(L"unshrinkable scroll_pane resizing test, horiz only"), root);
		//}




		//{
		//	rcref<background> root = rcnew(background, color::beige);

		//	rcref<bitmap_pane> img1 = rcnew(bitmap_pane, string::literal(L"guitar"));
		//	rcref<scroll_pane> scrollPane = rcnew(scroll_pane, scroll_horizontally_and_vertically, false);

		//	scrollPane->nest(img1, rcnew(unstretchable_frame, img1));

		//	rcref<override_default_size_frame> f = rcnew(override_default_size_frame, scrollPane, gfx::canvas::size(200, 200));
		//	root->nest(scrollPane, f);
		//	*quitCountDown += guiSubsystem->open(string::literal(L"unstretchable scroll_pane resizing test"), root);
		//}

		//{
		//	rcref<background> root = rcnew(background, color::beige);

		//	rcref<bitmap_pane> img1 = rcnew(bitmap_pane, string::literal(L"guitar"));
		//	rcref<scroll_pane> scrollPane = rcnew(scroll_pane, scroll_vertically, false);

		//	scrollPane->nest(img1, rcnew(unstretchable_frame, img1));

		//	rcref<override_default_size_frame> f = rcnew(override_default_size_frame, scrollPane, gfx::canvas::size(200, 200));
		//	root->nest(scrollPane, f);
		//	*quitCountDown += guiSubsystem->open(string::literal(L"unstretchable scroll_pane resizing test, vert only"), root);
		//}

		//{
		//	rcref<background> root = rcnew(background, color::beige);

		//	rcref<bitmap_pane> img1 = rcnew(bitmap_pane, string::literal(L"guitar"));
		//	rcref<scroll_pane> scrollPane = rcnew(scroll_pane, scroll_horizontally, false);

		//	scrollPane->nest(img1, rcnew(unstretchable_frame, img1));

		//	rcref<override_default_size_frame> f = rcnew(override_default_size_frame, scrollPane, gfx::canvas::size(200, 200));
		//	root->nest(scrollPane, f);
		//	*quitCountDown += guiSubsystem->open(string::literal(L"unstretchable scroll_pane resizing test, horiz only"), root);
		//}





		//{
		//	rcref<canvas_pane> box = canvas_pane::create([](const rcref<canvas_pane>& f)
		//		{
		//			f->fill(f->get_size(), color::blue);
		//			gfx::canvas::point dstpt(0, 0);
		//			dstpt += f->get_size();
		//			f->draw_line(gfx::canvas::point(0, 0), dstpt, 1, color(0xff, 0, 0, 0x7f));
		//			f->draw_line(gfx::canvas::point(0, dstpt.get_y()), gfx::canvas::point(dstpt.get_x(), 0), 1, color::red);
		//			f->draw_line(gfx::canvas::point(0, dstpt.get_y() / 2), gfx::canvas::point(dstpt.get_x(), dstpt.get_y() / 2), 1, color::red);
		//			f->draw_line(gfx::canvas::point(dstpt.get_x() / 2, dstpt.get_y()), gfx::canvas::point(dstpt.get_x() / 2, 0), 1, color::red);

		//			f->draw_line(gfx::canvas::point(0, 0), dstpt, 1, color(0xff, 0, 0, 0x7f));
		//			f->draw_line(gfx::canvas::point(0, dstpt.get_y()), gfx::canvas::point(dstpt.get_x(), 0), 1, color::red);
		//		});

		//	rcref<background> root = rcnew(background, color(color::turquoise, 0x7f));
		//	rcref<check_box> cb1 = rcnew(check_box, string::literal(L"check box"), true, false, gfx::font(18));

		//	root->nest(cb1, rcnew(unshrinkable_frame, cb1));
		//	auto frame1 = rcnew(fixed_default_size_frame, root);
		//	box->nest(root, rcnew(unconstrained_max_frame, frame1));

		//	*quitCountDown += guiSubsystem->open(string::literal(L"lines and nested checkbox"), box);
		//}



		//{
		//	rcref<canvas_pane> box = canvas_pane::create([](const rcref<canvas_pane>& f)
		//		{
		//			f->fill(f->get_size(), color::blue);
		//			gfx::canvas::point dstPt(0, 0);
		//			dstPt += f->get_size();
		//			f->draw_line(gfx::canvas::point(0, 0), dstPt, 1, color(0xff, 0, 0, 0x7f));
		//			f->draw_line(gfx::canvas::point(0, dstPt.get_y()), gfx::canvas::point(dstPt.get_x(), 0), 1, color::red);
		//		});

		//	rcref<background> root = rcnew(background, color(color::turquoise, 0x7F));
		//	rcref<text_editor> te1 = rcnew(text_editor, string::literal(L"text editor"), true, gfx::font(string::literal(L"Arial"), 38));
		//	root->nest(te1);
		//	auto frame1 = rcnew(fixed_size_frame, root, size(300, 300));
		//	box->nest(root, rcnew(unconstrained_max_frame, frame1));

		//	*quitCountDown += guiSubsystem->open(string::literal(L"Lines and text_editor"), box);
		//}


		//{
		//	rcref<canvas_pane> box = canvas_pane::create([](const rcref<canvas_pane>& f)
		//		{
		//			f->fill(f->get_size(), color::blue);
		//			gfx::canvas::point dstPt(0, 0);
		//			dstPt += f->get_size();
		//			f->draw_line(gfx::canvas::point(0, 0), dstPt, 1, color(0xff, 0, 0, 0x7f));
		//			f->draw_line(gfx::canvas::point(0, dstPt.get_y()), gfx::canvas::point(dstPt.get_x(), 0), 1, color::red);
		//		});

		//	rcref<background> root = rcnew(background, color(color::white, 0x3F));
		//	rcref<label> lbl = rcnew(label, string::literal(L"LABEL"), gfx::font(38));
		//	root->nest(lbl);
		//	auto frame1 = rcnew(fixed_default_size_frame, root);
		//	box->nest(root, rcnew(unconstrained_max_frame, frame1));

		//	*quitCountDown += guiSubsystem->open(string::literal(L"Lines and label"), box);
		//}

		//{
		//	rcref<canvas_pane> box = canvas_pane::create([](const rcref<canvas_pane>& f)
		//		{
		//			f->fill(f->get_size(), color::blue);
		//			gfx::canvas::point dstPt(0, 0);
		//			dstPt += f->get_size();
		//			f->draw_line(gfx::canvas::point(0, 0), dstPt, 1, color(0xff, 0, 0, 0x7f));
		//			f->draw_line(gfx::canvas::point(0, dstPt.get_y()), gfx::canvas::point(dstPt.get_x(), 0), 1, color::red);
		//		});

		//	rcref<background> root = rcnew(background, color(color::white, 0x3F));
		//	rcref<label> lbl = rcnew(label, string::literal(L"LABEL CANT RESIZE"), gfx::font(38));
		//	root->nest(lbl);
		//	box->nest(root, rcnew(fixed_default_size_frame, root));

		//	*quitCountDown += guiSubsystem->open(string::literal(L"Lines and label"), box);
		//}


		{
			rcref<canvas_pane> box = canvas_pane::create([](const rcref<canvas_pane>& f)
				{
					f->fill(f->get_size(), color::blue);
					gfx::canvas::point dstPt(0, 0);
					dstPt += f->get_size();
					f->draw_line(gfx::canvas::point(0, 0), dstPt, 1, color(0xff, 0, 0, 0x7f));
					f->draw_line(gfx::canvas::point(0, dstPt.get_y()), gfx::canvas::point(dstPt.get_x(), 0), 1, color::red);
				});

			rcref<background> root = rcnew(background, color(color::white, 0x3F));
			rcref<button> btn = rcnew(button, []() {}, string::literal(L"BUTTON"), gfx::font(38));
			root->nest(btn);
			auto frame1 = rcnew(fixed_default_size_frame, root);
			box->nest(root, rcnew(unconstrained_max_frame, frame1));

			*quitCountDown += guiSubsystem->open(string::literal(L"Lines and button"), box);
		}



		//{
		//	rcref<button> btn1 = rcnew(button, [](const rcref<button>& btn)
		//		{
		//			btn->detach();
		//		}, string::literal(L"test one"));
		//	rcref<button> btn2 = rcnew(button, function<void()>(), string::literal(L"test two22222"));
		//	rcref<button> btn3 = rcnew(button, function<void()>(), string::literal(L"test three"), gfx::font(), true, true);
		//	rcref<button> btn4 = rcnew(button, function<void()>(), string::literal(L"test four with a very long name"));

		//	rcref<check_box> cb1 = rcnew(check_box, string::literal(L"check_box"), true, false, gfx::font(18));
		//	rcref<label> lb1 = rcnew(label, string::literal(L"label gjqyp,!l'"), gfx::font(24), color::green);
		//	rcref<text_editor> te1 = rcnew(text_editor, string::literal(L"text editor transparent"), true);
		//	rcref<text_editor> te2 = rcnew(text_editor, string::literal(L"text editor2"), true);

		//	rcref<background> te1Bkg = rcnew(background, color(color::turquoise, 0x7F));
		//	te1Bkg->nest(te1);

		//	gfx::canvas::range specialRange1;
		//	specialRange1.set_min(100, 100);
		//	specialRange1.set_max(120, 120);

		//	gfx::canvas::range specialRange2;
		//	specialRange2.set_min(125, 125);
		//	specialRange2.set_max(150, 150);

		//	typedef wrap_list<geometry::planar::script_flow::left_to_right_top_to_bottom> wrap_list_t;
		//	rcref<wrap_list_t> wrapper = rcnew(wrap_list_t);

		//	wrapper->nest(btn1);
		//	wrapper->nest(btn2);
		//	wrapper->nest(btn3);
		//	wrapper->nest(lb1);
		//	wrapper->nest(cb1);
		//	wrapper->nest(te1Bkg);
		//	wrapper->nest(te2);
		//	wrapper->nest(btn4);

		//	rcref<canvas_pane> box = canvas_pane::create([](const rcref<canvas_pane>& f)
		//		{
		//			gfx::canvas::point dstPt(0, 0);
		//			dstPt += f->get_size();
		//			f->draw_line(gfx::canvas::point(0, 0), dstPt, 1, color(0xff, 0, 0, 0x7f));
		//			f->draw_line(gfx::canvas::point(0, dstPt.get_y()), gfx::canvas::point(dstPt.get_x(), 0), 1, color::red);
		//		});


		//	rcref<background> wrapperBkg = rcnew(background, color::orange);
		//	wrapperBkg->nest(box);
		//	wrapperBkg->nest(wrapper);

		//	*quitCountDown += guiSubsystem->open(string::literal(L"wrap_list + resizing test"), wrapperBkg);
		//}


		//{
		//	typedef grid<> grid_t;
		//	rcref<grid_t> g = rcnew(grid_t);

		//	rcref<background> box00 = rcnew(background, color(0xFF, 0x00, 0x00, 0xFF));
		//	rcref<background> box01 = rcnew(background, color(0x00, 0xFF, 0x00, 0xFF));
		//	rcref<background> box02 = rcnew(background, color(0x00, 0x00, 0xFF, 0xFF));
		//	rcref<background> box03 = rcnew(background, color(0xFF, 0xFF, 0x00, 0xFF));

		//	rcref<background> box10 = rcnew(background, color(0x00, 0xFF, 0x00, 0xFF));
		//	rcref<background> box11 = rcnew(background, color(0x00, 0x00, 0xFF, 0xFF));
		//	rcref<background> box12 = rcnew(background, color(0xFF, 0xFF, 0x00, 0xFF));
		//	rcref<background> box13 = rcnew(background, color(0xFF, 0x00, 0x00, 0xFF));

		//	rcref<background> box20 = rcnew(background, color(0x00, 0x00, 0xFF, 0xFF));
		//	rcref<background> box21 = rcnew(background, color(0xFF, 0xFF, 0x00, 0xFF));
		//	rcref<background> box22 = rcnew(background, color(0xFF, 0x00, 0x00, 0xFF));
		//	rcref<background> box23 = rcnew(background, color(0x00, 0xFF, 0x00, 0xFF));

		//	rcref<background> box30 = rcnew(background, color(0xFF, 0xFF, 0x00, 0xFF));
		//	rcref<background> box31 = rcnew(background, color(0xFF, 0x00, 0x00, 0xFF));
		//	rcref<background> box32 = rcnew(background, color(0x00, 0xFF, 0x00, 0xFF));
		//	rcref<background> box33 = rcnew(background, color(0x00, 0x00, 0xFF, 0xFF));

		//	rcref<label> lb00 = rcnew(label, string::literal(L"0,0"), gfx::font(24));
		//	rcref<label> lb01 = rcnew(label, string::literal(L"0,1"), gfx::font(24));
		//	rcref<label> lb02 = rcnew(label, string::literal(L"0,2"), gfx::font(24));
		//	rcref<label> lb03 = rcnew(label, string::literal(L"0,3"), gfx::font(24));

		//	rcref<label> lb10 = rcnew(label, string::literal(L"1,0"), gfx::font(24));
		//	rcref<label> lb11 = rcnew(label, string::literal(L"1,1"), gfx::font(24));
		//	rcref<label> lb12 = rcnew(label, string::literal(L"1,2"), gfx::font(24));
		//	rcref<label> lb13 = rcnew(label, string::literal(L"1,3"), gfx::font(24));

		//	rcref<label> lb20 = rcnew(label, string::literal(L"2,0"), gfx::font(24));
		//	rcref<label> lb21 = rcnew(label, string::literal(L"2,1"), gfx::font(24));
		//	rcref<label> lb22 = rcnew(label, string::literal(L"2,2"), gfx::font(24));
		//	rcref<label> lb23 = rcnew(label, string::literal(L"2,3"), gfx::font(24));

		//	rcref<label> lb30 = rcnew(label, string::literal(L"3,0"), gfx::font(24));
		//	rcref<label> lb31 = rcnew(label, string::literal(L"3,1"), gfx::font(24));
		//	rcref<label> lb32 = rcnew(label, string::literal(L"3,2"), gfx::font(24));
		//	rcref<label> lb33 = rcnew(label, string::literal(L"3,3"), gfx::font(24));

		//	box00->nest(lb00);
		//	box01->nest(lb01);
		//	box02->nest(lb02);
		//	box03->nest(lb03);

		//	box10->nest(lb10);
		//	box11->nest(lb11);
		//	box12->nest(lb12);
		//	box13->nest(lb13);

		//	box20->nest(lb20);
		//	box21->nest(lb21);
		//	box22->nest(lb22);
		//	box23->nest(lb23);

		//	box30->nest(lb30);
		//	box31->nest(lb31);
		//	box32->nest(lb32);
		//	box33->nest(lb33);

		//	g->nest(box00, 0, 0);
		//	g->nest(box01, 0, 1);
		//	g->nest(box02, 0, 2);
		//	g->nest(box03, 0, 3);

		//	g->nest(box10, 1, 0);
		//	g->nest(box11, 1, 1);
		//	g->nest(box12, 1, 2);
		//	g->nest(box13, 1, 3);

		//	g->nest(box20, 2, 0);
		//	g->nest(box21, 2, 1);
		//	g->nest(box22, 2, 2);
		//	g->nest(box23, 2, 3);

		//	g->nest(box30, 3, 0);
		//	g->nest(box31, 3, 1);
		//	g->nest(box32, 3, 2);
		//	//g->nest(box33, 3, 3);

		//	*quitCountDown += guiSubsystem->open(string::literal(L"Grid test"), g);
		//}
		//

<<<<<<< HEAD
        {
            rcref<canvas_pane> drawPane = canvas_pane::create([](const rcref<canvas_pane>& f)
                {
                    color grn(0x40, 40, 40);
                    grn.set_alpha(0x90);
                    f->fill(f->get_size(), grn);

                    color a(color::red);
                    color b(color::blue);

                    rcref<gfx::canvas::bitmask> msk = f->create_bitmask(gfx::canvas::size(100, 100));
                    msk->fill(msk->get_size(), gfx::canvas::bitmask::fill_mode::clear_mode);
                    msk->fill(gfx::canvas::bounds(0, 0, 50, 50), gfx::canvas::bitmask::fill_mode::set_mode);

                    a.set_alpha(0xFF);
                    b.set_alpha(0xFF);
                    f->draw_bitmask(*msk, msk->get_size(), gfx::canvas::bounds(50, 50, 100, 100), a, b, false, false);

                    a.set_alpha(0x7F);
                    b.set_alpha(0x7F);
                    f->draw_bitmask(*msk, msk->get_size(), gfx::canvas::bounds(50, 200, 100, 100), a, b, false, false);

                    a.set_alpha(0xFF);
                    f->draw_bitmask(*msk, msk->get_size(), gfx::canvas::bounds(200, 50, 100, 100), a, color::transparent, false, false);

                    b.set_alpha(0xFF);
                    f->draw_bitmask(*msk, msk->get_size(), gfx::canvas::bounds(200, 200, 100, 100), color::transparent, b, false, false);

                    a.set_alpha(0x7F);
                    b.set_alpha(0xFF);
                    f->draw_bitmask(*msk, msk->get_size(), gfx::canvas::bounds(350, 50, 100, 100), a, b, false, false);
                    
                    a.set_alpha(0xFF);
                    b.set_alpha(0x7F);
                    f->draw_bitmask(*msk, msk->get_size(), gfx::canvas::bounds(350, 200, 100, 100), a, b, false, false);

                    a.set_alpha(0x7F);
                    b.set_alpha(0x7F);
                    f->draw_bitmask(*msk, msk->get_size(), gfx::canvas::bounds(500, 50, 100, 100), a, color::transparent, false, false);

                    a.set_alpha(0xFF);
                    b.set_alpha(0x7F);
                    f->draw_bitmask(*msk, msk->get_size(), gfx::canvas::bounds(500, 200, 100, 100), color::transparent, b, false, false);

                    a.set_alpha(0x7F);
                    b.set_alpha(0x20);
                    f->draw_bitmask(*msk, msk->get_size(), gfx::canvas::bounds(650, 50, 100, 100), a, b, false, false);
                    
                    a.set_alpha(0x20);
                    b.set_alpha(0x7F);
                    f->draw_bitmask(*msk, msk->get_size(), gfx::canvas::bounds(650, 200, 100, 100), a, b, false, false);



                    a.set_alpha(0xFF);
                    b.set_alpha(0xFF);
                    f->draw_bitmask(*msk, msk->get_size(), gfx::canvas::bounds(50, 350, 100, 100), a, b, true, true);

                    a.set_alpha(0x7F);
                    b.set_alpha(0x7F);
                    f->draw_bitmask(*msk, msk->get_size(), gfx::canvas::bounds(50, 500, 100, 100), a, b, true, true);

                    a.set_alpha(0xFF);
                    f->draw_bitmask(*msk, msk->get_size(), gfx::canvas::bounds(200, 350, 100, 100), a, color::transparent, true, true);

                    b.set_alpha(0xFF);
                    f->draw_bitmask(*msk, msk->get_size(), gfx::canvas::bounds(200, 500, 100, 100), color::transparent, b, true, true);

                    a.set_alpha(0x7F);
                    b.set_alpha(0xFF);
                    f->draw_bitmask(*msk, msk->get_size(), gfx::canvas::bounds(350, 350, 100, 100), a, b, true, true);

                    a.set_alpha(0xFF);
                    b.set_alpha(0x7F);
                    f->draw_bitmask(*msk, msk->get_size(), gfx::canvas::bounds(350, 500, 100, 100), a, b, true, true);

                    a.set_alpha(0x7F);
                    b.set_alpha(0x7F);
                    f->draw_bitmask(*msk, msk->get_size(), gfx::canvas::bounds(500, 350, 100, 100), a, color::transparent, true, true);

                    a.set_alpha(0xFF);
                    b.set_alpha(0x7F);
                    f->draw_bitmask(*msk, msk->get_size(), gfx::canvas::bounds(500, 500, 100, 100), color::transparent, b, true, true);

                    a.set_alpha(0x7F);
                    b.set_alpha(0x20);
                    f->draw_bitmask(*msk, msk->get_size(), gfx::canvas::bounds(650, 350, 100, 100), a, b, true, true);

                    a.set_alpha(0x20);
                    b.set_alpha(0x7F);
                    f->draw_bitmask(*msk, msk->get_size(), gfx::canvas::bounds(650, 500, 100, 100), a, b, true, true);
                }, compositing_behavior::buffer_self_and_children);
            rcref<fixed_size_frame> fixedSizeFrame = rcnew(fixed_size_frame, drawPane, gfx::canvas::size(800, 650));
            *quitCountDown += guiSubsystem->open(string::literal(L"Mask render test"), drawPane, fixedSizeFrame);
        }


        {
            rcref<canvas_pane> drawPane = canvas_pane::create([](const rcref<canvas_pane>& f)
                {
                    color grn(0x40, 40, 40);
                    grn.set_alpha(0x90);
                    f->fill(f->get_size(), grn);

                    color a(color::red);
                    color b(color::blue);

                    rcref<gfx::canvas::bitmask> msk = f->create_bitmask(gfx::canvas::size(100, 100));
                    msk->fill(msk->get_size(), gfx::canvas::bitmask::fill_mode::clear_mode);
                    msk->fill(gfx::canvas::bounds(0, 0, 50, 50), gfx::canvas::bitmask::fill_mode::set_mode);

                    a.set_alpha(0xFF);
                    b.set_alpha(0xFF);
                    f->draw_bitmask(*msk, msk->get_size(), gfx::canvas::bounds(50, 50, 100, 100), a, b, true, false);

                    a.set_alpha(0x7F);
                    b.set_alpha(0x7F);
                    f->draw_bitmask(*msk, msk->get_size(), gfx::canvas::bounds(50, 200, 100, 100), a, b, true, false);

                    a.set_alpha(0xFF);
                    f->draw_bitmask(*msk, msk->get_size(), gfx::canvas::bounds(200, 50, 100, 100), a, color::transparent, true, false);

                    b.set_alpha(0xFF);
                    f->draw_bitmask(*msk, msk->get_size(), gfx::canvas::bounds(200, 200, 100, 100), color::transparent, b, true, false);

                    a.set_alpha(0x7F);
                    b.set_alpha(0xFF);
                    f->draw_bitmask(*msk, msk->get_size(), gfx::canvas::bounds(350, 50, 100, 100), a, b, true, false);

                    a.set_alpha(0xFF);
                    b.set_alpha(0x7F);
                    f->draw_bitmask(*msk, msk->get_size(), gfx::canvas::bounds(350, 200, 100, 100), a, b, true, false);

                    a.set_alpha(0x7F);
                    b.set_alpha(0x7F);
                    f->draw_bitmask(*msk, msk->get_size(), gfx::canvas::bounds(500, 50, 100, 100), a, color::transparent, true, false);

                    a.set_alpha(0xFF);
                    b.set_alpha(0x7F);
                    f->draw_bitmask(*msk, msk->get_size(), gfx::canvas::bounds(500, 200, 100, 100), color::transparent, b, true, false);

                    a.set_alpha(0x7F);
                    b.set_alpha(0x20);
                    f->draw_bitmask(*msk, msk->get_size(), gfx::canvas::bounds(650, 50, 100, 100), a, b, true, false);

                    a.set_alpha(0x20);
                    b.set_alpha(0x7F);
                    f->draw_bitmask(*msk, msk->get_size(), gfx::canvas::bounds(650, 200, 100, 100), a, b, true, false);



                    a.set_alpha(0xFF);
                    b.set_alpha(0xFF);
                    f->draw_bitmask(*msk, msk->get_size(), gfx::canvas::bounds(50, 350, 100, 100), a, b, false, true);

                    a.set_alpha(0x7F);
                    b.set_alpha(0x7F);
                    f->draw_bitmask(*msk, msk->get_size(), gfx::canvas::bounds(50, 500, 100, 100), a, b, false, true);

                    a.set_alpha(0xFF);
                    f->draw_bitmask(*msk, msk->get_size(), gfx::canvas::bounds(200, 350, 100, 100), a, color::transparent, false, true);

                    b.set_alpha(0xFF);
                    f->draw_bitmask(*msk, msk->get_size(), gfx::canvas::bounds(200, 500, 100, 100), color::transparent, b, false, true);

                    a.set_alpha(0x7F);
                    b.set_alpha(0xFF);
                    f->draw_bitmask(*msk, msk->get_size(), gfx::canvas::bounds(350, 350, 100, 100), a, b, false, true);

                    a.set_alpha(0xFF);
                    b.set_alpha(0x7F);
                    f->draw_bitmask(*msk, msk->get_size(), gfx::canvas::bounds(350, 500, 100, 100), a, b, false, true);

                    a.set_alpha(0x7F);
                    b.set_alpha(0x7F);
                    f->draw_bitmask(*msk, msk->get_size(), gfx::canvas::bounds(500, 350, 100, 100), a, color::transparent, false, true);

                    a.set_alpha(0xFF);
                    b.set_alpha(0x7F);
                    f->draw_bitmask(*msk, msk->get_size(), gfx::canvas::bounds(500, 500, 100, 100), color::transparent, b, false, true);

                    a.set_alpha(0x7F);
                    b.set_alpha(0x20);
                    f->draw_bitmask(*msk, msk->get_size(), gfx::canvas::bounds(650, 350, 100, 100), a, b, false, true);

                    a.set_alpha(0x20);
                    b.set_alpha(0x7F);
                    f->draw_bitmask(*msk, msk->get_size(), gfx::canvas::bounds(650, 500, 100, 100), a, b, false, true);
                }, compositing_behavior::buffer_self_and_children);
            rcref<fixed_size_frame> fixedSizeFrame = rcnew(fixed_size_frame, drawPane, gfx::canvas::size(800, 650));
            *quitCountDown += guiSubsystem->open(string::literal(L"Mask render test2"), drawPane, fixedSizeFrame);
        }
=======
		{
			rcref<canvas_pane> drawPane = canvas_pane::create([](const rcref<canvas_pane>& f)
				{
					color grn(0x40, 40, 40);
					grn.set_alpha(0x90);
					f->fill(f->get_size(), grn);

					color a(color::red);
					color b(color::blue);

					rcref<gfx::canvas::bitmask> msk = f->create_bitmask(gfx::canvas::size(100, 100));
					msk->fill(msk->get_size(), gfx::canvas::bitmask::fill_mode::clear_mode);
					msk->fill(gfx::canvas::bounds(0, 0, 50, 50), gfx::canvas::bitmask::fill_mode::set_mode);

					a.set_alpha(0xFF);
					b.set_alpha(0xFF);
					f->draw_bitmask(*msk, msk->get_size(), gfx::canvas::bounds(50, 50, 100, 100), a, b, false, false);

					a.set_alpha(0x7F);
					b.set_alpha(0x7F);
					f->draw_bitmask(*msk, msk->get_size(), gfx::canvas::bounds(50, 200, 100, 100), a, b, false, false);

					a.set_alpha(0xFF);
					f->draw_bitmask(*msk, msk->get_size(), gfx::canvas::bounds(200, 50, 100, 100), a, color::transparent, false, false);

					b.set_alpha(0xFF);
					f->draw_bitmask(*msk, msk->get_size(), gfx::canvas::bounds(200, 200, 100, 100), color::transparent, b, false, false);

					a.set_alpha(0x7F);
					b.set_alpha(0xFF);
					f->draw_bitmask(*msk, msk->get_size(), gfx::canvas::bounds(350, 50, 100, 100), a, b, false, false);
					
					a.set_alpha(0xFF);
					b.set_alpha(0x7F);
					f->draw_bitmask(*msk, msk->get_size(), gfx::canvas::bounds(350, 200, 100, 100), a, b, false, false);

					a.set_alpha(0x7F);
					b.set_alpha(0x7F);
					f->draw_bitmask(*msk, msk->get_size(), gfx::canvas::bounds(500, 50, 100, 100), a, color::transparent, false, false);

					a.set_alpha(0xFF);
					b.set_alpha(0x7F);
					f->draw_bitmask(*msk, msk->get_size(), gfx::canvas::bounds(500, 200, 100, 100), color::transparent, b, false, false);

					a.set_alpha(0x7F);
					b.set_alpha(0x20);
					f->draw_bitmask(*msk, msk->get_size(), gfx::canvas::bounds(650, 50, 100, 100), a, b, false, false);
					
					a.set_alpha(0x20);
					b.set_alpha(0x7F);
					f->draw_bitmask(*msk, msk->get_size(), gfx::canvas::bounds(650, 200, 100, 100), a, b, false, false);



					a.set_alpha(0xFF);
					b.set_alpha(0xFF);
					f->draw_bitmask(*msk, msk->get_size(), gfx::canvas::bounds(50, 350, 100, 100), a, b, true, true);

					a.set_alpha(0x7F);
					b.set_alpha(0x7F);
					f->draw_bitmask(*msk, msk->get_size(), gfx::canvas::bounds(50, 500, 100, 100), a, b, true, true);

					a.set_alpha(0xFF);
					f->draw_bitmask(*msk, msk->get_size(), gfx::canvas::bounds(200, 350, 100, 100), a, color::transparent, true, true);

					b.set_alpha(0xFF);
					f->draw_bitmask(*msk, msk->get_size(), gfx::canvas::bounds(200, 500, 100, 100), color::transparent, b, true, true);

					a.set_alpha(0x7F);
					b.set_alpha(0xFF);
					f->draw_bitmask(*msk, msk->get_size(), gfx::canvas::bounds(350, 350, 100, 100), a, b, true, true);

					a.set_alpha(0xFF);
					b.set_alpha(0x7F);
					f->draw_bitmask(*msk, msk->get_size(), gfx::canvas::bounds(350, 500, 100, 100), a, b, true, true);

					a.set_alpha(0x7F);
					b.set_alpha(0x7F);
					f->draw_bitmask(*msk, msk->get_size(), gfx::canvas::bounds(500, 350, 100, 100), a, color::transparent, true, true);

					a.set_alpha(0xFF);
					b.set_alpha(0x7F);
					f->draw_bitmask(*msk, msk->get_size(), gfx::canvas::bounds(500, 500, 100, 100), color::transparent, b, true, true);

					a.set_alpha(0x7F);
					b.set_alpha(0x20);
					f->draw_bitmask(*msk, msk->get_size(), gfx::canvas::bounds(650, 350, 100, 100), a, b, true, true);

					a.set_alpha(0x20);
					b.set_alpha(0x7F);
					f->draw_bitmask(*msk, msk->get_size(), gfx::canvas::bounds(650, 500, 100, 100), a, b, true, true);
				}, compositing_behavior::buffer_self_and_children);
			rcref<fixed_size_frame> fixedSizeFrame = rcnew(fixed_size_frame, drawPane, gfx::canvas::size(800, 650));
			*quitCountDown += guiSubsystem->open(string::literal(L"Mask render test"), drawPane, fixedSizeFrame);
		}


		{
			rcref<canvas_pane> drawPane = canvas_pane::create([](const rcref<canvas_pane>& f)
				{
					color grn(0x40, 40, 40);
					grn.set_alpha(0x90);
					f->fill(f->get_size(), grn);

					color a(color::red);
					color b(color::blue);

					rcref<gfx::canvas::bitmask> msk = f->create_bitmask(gfx::canvas::size(100, 100));
					msk->fill(msk->get_size(), gfx::canvas::bitmask::fill_mode::clear_mode);
					msk->fill(gfx::canvas::bounds(0, 0, 50, 50), gfx::canvas::bitmask::fill_mode::set_mode);

					a.set_alpha(0xFF);
					b.set_alpha(0xFF);
					f->draw_bitmask(*msk, msk->get_size(), gfx::canvas::bounds(50, 50, 100, 100), a, b, true, false);

					a.set_alpha(0x7F);
					b.set_alpha(0x7F);
					f->draw_bitmask(*msk, msk->get_size(), gfx::canvas::bounds(50, 200, 100, 100), a, b, true, false);

					a.set_alpha(0xFF);
					f->draw_bitmask(*msk, msk->get_size(), gfx::canvas::bounds(200, 50, 100, 100), a, color::transparent, true, false);

					b.set_alpha(0xFF);
					f->draw_bitmask(*msk, msk->get_size(), gfx::canvas::bounds(200, 200, 100, 100), color::transparent, b, true, false);

					a.set_alpha(0x7F);
					b.set_alpha(0xFF);
					f->draw_bitmask(*msk, msk->get_size(), gfx::canvas::bounds(350, 50, 100, 100), a, b, true, false);

					a.set_alpha(0xFF);
					b.set_alpha(0x7F);
					f->draw_bitmask(*msk, msk->get_size(), gfx::canvas::bounds(350, 200, 100, 100), a, b, true, false);

					a.set_alpha(0x7F);
					b.set_alpha(0x7F);
					f->draw_bitmask(*msk, msk->get_size(), gfx::canvas::bounds(500, 50, 100, 100), a, color::transparent, true, false);

					a.set_alpha(0xFF);
					b.set_alpha(0x7F);
					f->draw_bitmask(*msk, msk->get_size(), gfx::canvas::bounds(500, 200, 100, 100), color::transparent, b, true, false);

					a.set_alpha(0x7F);
					b.set_alpha(0x20);
					f->draw_bitmask(*msk, msk->get_size(), gfx::canvas::bounds(650, 50, 100, 100), a, b, true, false);

					a.set_alpha(0x20);
					b.set_alpha(0x7F);
					f->draw_bitmask(*msk, msk->get_size(), gfx::canvas::bounds(650, 200, 100, 100), a, b, true, false);



					a.set_alpha(0xFF);
					b.set_alpha(0xFF);
					f->draw_bitmask(*msk, msk->get_size(), gfx::canvas::bounds(50, 350, 100, 100), a, b, false, true);

					a.set_alpha(0x7F);
					b.set_alpha(0x7F);
					f->draw_bitmask(*msk, msk->get_size(), gfx::canvas::bounds(50, 500, 100, 100), a, b, false, true);

					a.set_alpha(0xFF);
					f->draw_bitmask(*msk, msk->get_size(), gfx::canvas::bounds(200, 350, 100, 100), a, color::transparent, false, true);

					b.set_alpha(0xFF);
					f->draw_bitmask(*msk, msk->get_size(), gfx::canvas::bounds(200, 500, 100, 100), color::transparent, b, false, true);

					a.set_alpha(0x7F);
					b.set_alpha(0xFF);
					f->draw_bitmask(*msk, msk->get_size(), gfx::canvas::bounds(350, 350, 100, 100), a, b, false, true);

					a.set_alpha(0xFF);
					b.set_alpha(0x7F);
					f->draw_bitmask(*msk, msk->get_size(), gfx::canvas::bounds(350, 500, 100, 100), a, b, false, true);

					a.set_alpha(0x7F);
					b.set_alpha(0x7F);
					f->draw_bitmask(*msk, msk->get_size(), gfx::canvas::bounds(500, 350, 100, 100), a, color::transparent, false, true);

					a.set_alpha(0xFF);
					b.set_alpha(0x7F);
					f->draw_bitmask(*msk, msk->get_size(), gfx::canvas::bounds(500, 500, 100, 100), color::transparent, b, false, true);

					a.set_alpha(0x7F);
					b.set_alpha(0x20);
					f->draw_bitmask(*msk, msk->get_size(), gfx::canvas::bounds(650, 350, 100, 100), a, b, false, true);

					a.set_alpha(0x20);
					b.set_alpha(0x7F);
					f->draw_bitmask(*msk, msk->get_size(), gfx::canvas::bounds(650, 500, 100, 100), a, b, false, true);
				}, compositing_behavior::buffer_self_and_children);
			rcref<fixed_size_frame> fixedSizeFrame = rcnew(fixed_size_frame, drawPane, gfx::canvas::size(800, 650));
			*quitCountDown += guiSubsystem->open(string::literal(L"Mask render test2"), drawPane, fixedSizeFrame);
		}
>>>>>>> 46a57eca


		//{
		//	rcref<background> backgroundPane = rcnew(background, color::purple, compositing_behavior::buffer_self_and_children);
		//	rcref<bitmap_pane> img4 = rcnew(bitmap_pane, string::literal(L"guitar"));// , true);
		//	backgroundPane->nest(img4);
		//	rcref<override_default_size_frame> f2 = rcnew(override_default_size_frame, backgroundPane, gfx::canvas::size(200, 200));
		//	*quitCountDown += guiSubsystem->open(string::literal(L"image stretch testx"), backgroundPane, f2);
		//}

		//{
		//	color grn(color::green);
		//	//grn.set_alpha(0x20);
		//	rcref<background> backgroundPane = rcnew(background, grn, compositing_behavior::buffer_self_and_children);
		//	rcref<canvas_pane> drawPane = canvas_pane::create([](const rcref<canvas_pane>& f)
		//		{
		//			color grn(color::green);
		//			//color grn(0x40, 40, 40);
		//			//grn.set_alpha(0x90);

		//			f->fill(f->get_size(), grn);

		//			rcref<gfx::canvas::bitmask> msk = f->create_bitmask(gfx::canvas::size(100, 100));
		//			msk->fill(msk->get_size(), gfx::canvas::bitmask::fill_mode::clear_mode);
		//			msk->fill(gfx::canvas::bounds(20, 10, 30, 30));

		//			rcref<gfx::canvas::bitmask> msk2 = f->create_bitmask(gfx::canvas::size(100, 100));
		//			msk2->fill(msk2->get_size(), gfx::canvas::bitmask::fill_mode::clear_mode);
		//			msk2->fill(gfx::canvas::bounds(5, 15, 30, 30));


		//			rcref<gfx::canvas::bitmap> img = f->load_bitmap(L"guitar");

		//			rcref<gfx::canvas::bitmap> tmpImg = f->create_bitmap(img->get_size());

		//			tmpImg->draw_bitmap_with_bitmask(*img, img->get_size(), *msk2, msk2->get_size(), tmpImg->get_size(), false, false);

		//			//f->draw_bitmap(*tmpImg, tmpImg->get_size(), f->get_size(), false);

		//			rcref<gfx::canvas::bitmap> tmpImg2 = f->create_bitmap(f->get_size());
		//			tmpImg2->fill(tmpImg2->get_size(), color::purple, false);

		//			//tmpImg2->draw_bitmap(*tmpImg, tmpImg->get_size(), tmpImg2->get_size(), false);
		//			tmpImg2->draw_bitmap_with_bitmask(*tmpImg, tmpImg->get_size(), *msk, msk->get_size(), tmpImg2->get_size(), false, false);


		//			f->draw_bitmap(*tmpImg2, tmpImg2->get_size(), f->get_size(), false);

		//		}, compositing_behavior::buffer_self_and_children);
		//	backgroundPane->nest(drawPane);
		//	rcref<fixed_size_frame> fixedSizeFrame = rcnew(fixed_size_frame, backgroundPane, gfx::canvas::size(300, 400));
		//	*quitCountDown += guiSubsystem->open(string::literal(L"Mask render test2"), backgroundPane, fixedSizeFrame);
		//}

		//{
		//	color grn(color::green);
		//	//grn.set_alpha(0x20);
		//	rcref<background> backgroundPane = rcnew(background, grn, compositing_behavior::buffer_self_and_children);
		//	rcref<canvas_pane> drawPane = canvas_pane::create([](const rcref<canvas_pane>& f)
		//		{
		//			color grn(color::green);
		//			//color grn(0x40, 40, 40);
		//			//grn.set_alpha(0x90);

		//			f->fill(f->get_size(), grn);

		//			rcref<gfx::canvas::bitmask> msk = f->create_bitmask(gfx::canvas::size(100, 100));
		//			msk->fill(msk->get_size(), gfx::canvas::bitmask::fill_mode::clear_mode);
		//			msk->fill(gfx::canvas::bounds(20, 10, 30, 30));

		//			rcref<gfx::canvas::bitmask> msk2 = f->create_bitmask(gfx::canvas::size(100, 100));
		//			msk2->fill(msk2->get_size(), gfx::canvas::bitmask::fill_mode::clear_mode);
		//			msk2->fill(gfx::canvas::bounds(5, 15, 30, 30));


		//			rcref<gfx::canvas::bitmap> img = f->load_bitmap(L"guitar");

		//			rcref<gfx::canvas::bitmap> tmpImg = f->create_bitmap(img->get_size() + size(100, 100));

		//			tmpImg->draw_bitmap_with_bitmask(*img, img->get_size(), *msk2, msk2->get_size(), tmpImg->get_size(), false, false);

		//			//f->draw_bitmap(*tmpImg, tmpImg->get_size(), f->get_size(), false);

		//			rcref<gfx::canvas::bitmap> tmpImg2 = f->create_bitmap(f->get_size());
		//			tmpImg2->fill(tmpImg2->get_size(), color::purple, false);

		//			//tmpImg2->draw_bitmap(*tmpImg, tmpImg->get_size(), tmpImg2->get_size(), false);
		//			tmpImg2->draw_bitmap_with_bitmask(*tmpImg, tmpImg->get_size(), *msk, msk->get_size(), tmpImg2->get_size(), false, false);

		//			f->draw_bitmap(*tmpImg2, tmpImg2->get_size(), f->get_size(), false);
		//		}, compositing_behavior::buffer_self_and_children);
		//	backgroundPane->nest(drawPane);
		//	rcref<fixed_size_frame> fixedSizeFrame = rcnew(fixed_size_frame, backgroundPane, gfx::canvas::size(300, 400));
		//	*quitCountDown += guiSubsystem->open(string::literal(L"Mask render test3"), backgroundPane, fixedSizeFrame);
		//}

		//{
		//	color grn(color::green);
		//	//grn.set_alpha(0x20);
		//	rcref<background> backgroundPane = rcnew(background, grn, compositing_behavior::buffer_self_and_children);
		//	rcref<canvas_pane> drawPane = canvas_pane::create([](const rcref<canvas_pane>& f)
		//		{
		//			rcref<gfx::canvas::bitmap> img = f->load_bitmap(L"guitar");

		//			rcref<gfx::canvas::bitmask> msk = f->create_bitmask(gfx::canvas::size(100, 100));
		//			msk->fill(msk->get_size(), gfx::canvas::bitmask::fill_mode::clear_mode);
		//			msk->fill(gfx::canvas::bounds(20, 10, 30, 30));
		//			img->mask_out(*msk, msk->get_size(), img->get_size());

		//			//rcref<gfx::canvas::bitmap> tmpImg = f->create_bitmap(img->get_size() + size(100, 100));
		//			//tmpImg->draw_bitmap(*img, img->get_size(), tmpImg->get_size());
		//			//f->draw_bitmap(*tmpImg, tmpImg->get_size(), f->get_size());
		//			f->draw_bitmap(*img, img->get_size(), f->get_size());
		//		}, compositing_behavior::buffer_self_and_children);
		//	backgroundPane->nest(drawPane);
		//	rcref<fixed_size_frame> fixedSizeFrame = rcnew(fixed_size_frame, backgroundPane, gfx::canvas::size(300, 400));
		//	*quitCountDown += guiSubsystem->open(string::literal(L"draw_image test with different buffer sizes"), backgroundPane, fixedSizeFrame);
		//}


		//{
		//	color grn(color::green);
		//	//grn.set_alpha(0x20);
		//	rcref<background> backgroundPane = rcnew(background, grn, compositing_behavior::buffer_self_and_children);
		//	rcref<canvas_pane> drawPane = canvas_pane::create([](const rcref<canvas_pane>& f)
		//		{
		//			rcref<gfx::canvas::bitmap> img = f->load_bitmap(L"guitar");
		//			img->invert(img->get_size());
		//			f->draw_bitmap(*img, img->get_size(), f->get_size());
		//		}, compositing_behavior::buffer_self_and_children);
		//	backgroundPane->nest(drawPane);
		//	rcref<fixed_size_frame> fixedSizeFrame = rcnew(fixed_size_frame, backgroundPane, gfx::canvas::size(300, 400));
		//	*quitCountDown += guiSubsystem->open(string::literal(L"invert test"), backgroundPane, fixedSizeFrame);
		//}

		return EXIT_SUCCESS;
	});
}<|MERGE_RESOLUTION|>--- conflicted
+++ resolved
@@ -801,200 +801,6 @@
 		//}
 		//
 
-<<<<<<< HEAD
-        {
-            rcref<canvas_pane> drawPane = canvas_pane::create([](const rcref<canvas_pane>& f)
-                {
-                    color grn(0x40, 40, 40);
-                    grn.set_alpha(0x90);
-                    f->fill(f->get_size(), grn);
-
-                    color a(color::red);
-                    color b(color::blue);
-
-                    rcref<gfx::canvas::bitmask> msk = f->create_bitmask(gfx::canvas::size(100, 100));
-                    msk->fill(msk->get_size(), gfx::canvas::bitmask::fill_mode::clear_mode);
-                    msk->fill(gfx::canvas::bounds(0, 0, 50, 50), gfx::canvas::bitmask::fill_mode::set_mode);
-
-                    a.set_alpha(0xFF);
-                    b.set_alpha(0xFF);
-                    f->draw_bitmask(*msk, msk->get_size(), gfx::canvas::bounds(50, 50, 100, 100), a, b, false, false);
-
-                    a.set_alpha(0x7F);
-                    b.set_alpha(0x7F);
-                    f->draw_bitmask(*msk, msk->get_size(), gfx::canvas::bounds(50, 200, 100, 100), a, b, false, false);
-
-                    a.set_alpha(0xFF);
-                    f->draw_bitmask(*msk, msk->get_size(), gfx::canvas::bounds(200, 50, 100, 100), a, color::transparent, false, false);
-
-                    b.set_alpha(0xFF);
-                    f->draw_bitmask(*msk, msk->get_size(), gfx::canvas::bounds(200, 200, 100, 100), color::transparent, b, false, false);
-
-                    a.set_alpha(0x7F);
-                    b.set_alpha(0xFF);
-                    f->draw_bitmask(*msk, msk->get_size(), gfx::canvas::bounds(350, 50, 100, 100), a, b, false, false);
-                    
-                    a.set_alpha(0xFF);
-                    b.set_alpha(0x7F);
-                    f->draw_bitmask(*msk, msk->get_size(), gfx::canvas::bounds(350, 200, 100, 100), a, b, false, false);
-
-                    a.set_alpha(0x7F);
-                    b.set_alpha(0x7F);
-                    f->draw_bitmask(*msk, msk->get_size(), gfx::canvas::bounds(500, 50, 100, 100), a, color::transparent, false, false);
-
-                    a.set_alpha(0xFF);
-                    b.set_alpha(0x7F);
-                    f->draw_bitmask(*msk, msk->get_size(), gfx::canvas::bounds(500, 200, 100, 100), color::transparent, b, false, false);
-
-                    a.set_alpha(0x7F);
-                    b.set_alpha(0x20);
-                    f->draw_bitmask(*msk, msk->get_size(), gfx::canvas::bounds(650, 50, 100, 100), a, b, false, false);
-                    
-                    a.set_alpha(0x20);
-                    b.set_alpha(0x7F);
-                    f->draw_bitmask(*msk, msk->get_size(), gfx::canvas::bounds(650, 200, 100, 100), a, b, false, false);
-
-
-
-                    a.set_alpha(0xFF);
-                    b.set_alpha(0xFF);
-                    f->draw_bitmask(*msk, msk->get_size(), gfx::canvas::bounds(50, 350, 100, 100), a, b, true, true);
-
-                    a.set_alpha(0x7F);
-                    b.set_alpha(0x7F);
-                    f->draw_bitmask(*msk, msk->get_size(), gfx::canvas::bounds(50, 500, 100, 100), a, b, true, true);
-
-                    a.set_alpha(0xFF);
-                    f->draw_bitmask(*msk, msk->get_size(), gfx::canvas::bounds(200, 350, 100, 100), a, color::transparent, true, true);
-
-                    b.set_alpha(0xFF);
-                    f->draw_bitmask(*msk, msk->get_size(), gfx::canvas::bounds(200, 500, 100, 100), color::transparent, b, true, true);
-
-                    a.set_alpha(0x7F);
-                    b.set_alpha(0xFF);
-                    f->draw_bitmask(*msk, msk->get_size(), gfx::canvas::bounds(350, 350, 100, 100), a, b, true, true);
-
-                    a.set_alpha(0xFF);
-                    b.set_alpha(0x7F);
-                    f->draw_bitmask(*msk, msk->get_size(), gfx::canvas::bounds(350, 500, 100, 100), a, b, true, true);
-
-                    a.set_alpha(0x7F);
-                    b.set_alpha(0x7F);
-                    f->draw_bitmask(*msk, msk->get_size(), gfx::canvas::bounds(500, 350, 100, 100), a, color::transparent, true, true);
-
-                    a.set_alpha(0xFF);
-                    b.set_alpha(0x7F);
-                    f->draw_bitmask(*msk, msk->get_size(), gfx::canvas::bounds(500, 500, 100, 100), color::transparent, b, true, true);
-
-                    a.set_alpha(0x7F);
-                    b.set_alpha(0x20);
-                    f->draw_bitmask(*msk, msk->get_size(), gfx::canvas::bounds(650, 350, 100, 100), a, b, true, true);
-
-                    a.set_alpha(0x20);
-                    b.set_alpha(0x7F);
-                    f->draw_bitmask(*msk, msk->get_size(), gfx::canvas::bounds(650, 500, 100, 100), a, b, true, true);
-                }, compositing_behavior::buffer_self_and_children);
-            rcref<fixed_size_frame> fixedSizeFrame = rcnew(fixed_size_frame, drawPane, gfx::canvas::size(800, 650));
-            *quitCountDown += guiSubsystem->open(string::literal(L"Mask render test"), drawPane, fixedSizeFrame);
-        }
-
-
-        {
-            rcref<canvas_pane> drawPane = canvas_pane::create([](const rcref<canvas_pane>& f)
-                {
-                    color grn(0x40, 40, 40);
-                    grn.set_alpha(0x90);
-                    f->fill(f->get_size(), grn);
-
-                    color a(color::red);
-                    color b(color::blue);
-
-                    rcref<gfx::canvas::bitmask> msk = f->create_bitmask(gfx::canvas::size(100, 100));
-                    msk->fill(msk->get_size(), gfx::canvas::bitmask::fill_mode::clear_mode);
-                    msk->fill(gfx::canvas::bounds(0, 0, 50, 50), gfx::canvas::bitmask::fill_mode::set_mode);
-
-                    a.set_alpha(0xFF);
-                    b.set_alpha(0xFF);
-                    f->draw_bitmask(*msk, msk->get_size(), gfx::canvas::bounds(50, 50, 100, 100), a, b, true, false);
-
-                    a.set_alpha(0x7F);
-                    b.set_alpha(0x7F);
-                    f->draw_bitmask(*msk, msk->get_size(), gfx::canvas::bounds(50, 200, 100, 100), a, b, true, false);
-
-                    a.set_alpha(0xFF);
-                    f->draw_bitmask(*msk, msk->get_size(), gfx::canvas::bounds(200, 50, 100, 100), a, color::transparent, true, false);
-
-                    b.set_alpha(0xFF);
-                    f->draw_bitmask(*msk, msk->get_size(), gfx::canvas::bounds(200, 200, 100, 100), color::transparent, b, true, false);
-
-                    a.set_alpha(0x7F);
-                    b.set_alpha(0xFF);
-                    f->draw_bitmask(*msk, msk->get_size(), gfx::canvas::bounds(350, 50, 100, 100), a, b, true, false);
-
-                    a.set_alpha(0xFF);
-                    b.set_alpha(0x7F);
-                    f->draw_bitmask(*msk, msk->get_size(), gfx::canvas::bounds(350, 200, 100, 100), a, b, true, false);
-
-                    a.set_alpha(0x7F);
-                    b.set_alpha(0x7F);
-                    f->draw_bitmask(*msk, msk->get_size(), gfx::canvas::bounds(500, 50, 100, 100), a, color::transparent, true, false);
-
-                    a.set_alpha(0xFF);
-                    b.set_alpha(0x7F);
-                    f->draw_bitmask(*msk, msk->get_size(), gfx::canvas::bounds(500, 200, 100, 100), color::transparent, b, true, false);
-
-                    a.set_alpha(0x7F);
-                    b.set_alpha(0x20);
-                    f->draw_bitmask(*msk, msk->get_size(), gfx::canvas::bounds(650, 50, 100, 100), a, b, true, false);
-
-                    a.set_alpha(0x20);
-                    b.set_alpha(0x7F);
-                    f->draw_bitmask(*msk, msk->get_size(), gfx::canvas::bounds(650, 200, 100, 100), a, b, true, false);
-
-
-
-                    a.set_alpha(0xFF);
-                    b.set_alpha(0xFF);
-                    f->draw_bitmask(*msk, msk->get_size(), gfx::canvas::bounds(50, 350, 100, 100), a, b, false, true);
-
-                    a.set_alpha(0x7F);
-                    b.set_alpha(0x7F);
-                    f->draw_bitmask(*msk, msk->get_size(), gfx::canvas::bounds(50, 500, 100, 100), a, b, false, true);
-
-                    a.set_alpha(0xFF);
-                    f->draw_bitmask(*msk, msk->get_size(), gfx::canvas::bounds(200, 350, 100, 100), a, color::transparent, false, true);
-
-                    b.set_alpha(0xFF);
-                    f->draw_bitmask(*msk, msk->get_size(), gfx::canvas::bounds(200, 500, 100, 100), color::transparent, b, false, true);
-
-                    a.set_alpha(0x7F);
-                    b.set_alpha(0xFF);
-                    f->draw_bitmask(*msk, msk->get_size(), gfx::canvas::bounds(350, 350, 100, 100), a, b, false, true);
-
-                    a.set_alpha(0xFF);
-                    b.set_alpha(0x7F);
-                    f->draw_bitmask(*msk, msk->get_size(), gfx::canvas::bounds(350, 500, 100, 100), a, b, false, true);
-
-                    a.set_alpha(0x7F);
-                    b.set_alpha(0x7F);
-                    f->draw_bitmask(*msk, msk->get_size(), gfx::canvas::bounds(500, 350, 100, 100), a, color::transparent, false, true);
-
-                    a.set_alpha(0xFF);
-                    b.set_alpha(0x7F);
-                    f->draw_bitmask(*msk, msk->get_size(), gfx::canvas::bounds(500, 500, 100, 100), color::transparent, b, false, true);
-
-                    a.set_alpha(0x7F);
-                    b.set_alpha(0x20);
-                    f->draw_bitmask(*msk, msk->get_size(), gfx::canvas::bounds(650, 350, 100, 100), a, b, false, true);
-
-                    a.set_alpha(0x20);
-                    b.set_alpha(0x7F);
-                    f->draw_bitmask(*msk, msk->get_size(), gfx::canvas::bounds(650, 500, 100, 100), a, b, false, true);
-                }, compositing_behavior::buffer_self_and_children);
-            rcref<fixed_size_frame> fixedSizeFrame = rcnew(fixed_size_frame, drawPane, gfx::canvas::size(800, 650));
-            *quitCountDown += guiSubsystem->open(string::literal(L"Mask render test2"), drawPane, fixedSizeFrame);
-        }
-=======
 		{
 			rcref<canvas_pane> drawPane = canvas_pane::create([](const rcref<canvas_pane>& f)
 				{
@@ -1187,7 +993,6 @@
 			rcref<fixed_size_frame> fixedSizeFrame = rcnew(fixed_size_frame, drawPane, gfx::canvas::size(800, 650));
 			*quitCountDown += guiSubsystem->open(string::literal(L"Mask render test2"), drawPane, fixedSizeFrame);
 		}
->>>>>>> 46a57eca
 
 
 		//{
