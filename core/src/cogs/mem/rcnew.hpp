--- conflicted
+++ resolved
@@ -25,212 +25,6 @@
 namespace cogs {
 
 
-<<<<<<< HEAD
-template <typename type>
-class rcnew_helper
-{
-public:
-	type* m_obj;
-	rc_obj_base* m_desc;
-
-	rcnew_helper(type* obj, rc_obj_base* desc)
-		: m_obj(obj),
-		m_desc(desc)
-	{ }
-
-	template <typename F, typename... args_t>
-	void placement_construct(F&& f, args_t&&... args)
-	{
-		f(m_obj, m_desc, std::forward<args_t>(args)...);
-	}
-
-	template <typename F, typename... args_t>
-	rcref<type> get_rcref(F&& f, args_t&&... args)
-	{
-		f(m_obj, m_desc, std::forward<args_t>(args)...);
-		return rcref<type>(m_obj, m_desc);
-	}
-};
-
-
-template <typename type, typename F>
-class rcnew_helper2
-{
-public:
-	type* m_obj;
-	rc_obj_base* m_desc;
-	F m_constructor;
-
-	rcnew_helper2(type* obj, rc_obj_base* desc, F&& f)
-		: m_obj(obj),
-		m_desc(desc),
-		m_constructor(std::move(f))
-	{ }
-
-	//template <typename... args_t>
-	//rcref<type> operator()(args_t&&... args)
-	//{
-	//	m_constructor(std::forward<args_t>(args)...);
-	//	return rcref<type>(m_obj, m_desc);
-	//}
-
-//	template <typename F, typename... args_t>
-//	void placement_construct(F&& f, args_t&&... args)
-//	{
-//		f(m_obj, m_desc, std::forward<args_t>(args)...);
-//}
-//
-//	template <typename F, typename... args_t>
-//	rcref<type> get_rcref(F&& f, args_t&&... args)
-//	{
-//		f(m_obj, m_desc, std::forward<args_t>(args)...);
-//		return rcref<type>(m_obj, m_desc);
-//	}
-};
-
-
-//inline static thread_local void* s_rcnewObj;
-//inline static thread_local rc_obj_base* s_rcnewDesc;
-//
-//template <typename type, typename allocator_t>
-//std::enable_if_t<allocator_t::is_static, rcref<type> >
-//get_rcnew_helper2(
-//#if COGS_DEBUG_LEAKED_REF_DETECTION || COGS_DEBUG_RC_LOGGING
-//	const char* debugStr,
-//#endif
-//	volatile allocator_t*)
-//{
-//	typedef rc_obj<type, allocator_t> rc_obj_t;
-//	rc_obj_t* desc = rc_obj_t::allocate().get_ptr();
-//	type* obj = desc->get_obj();
-//
-//#if COGS_DEBUG_LEAKED_REF_DETECTION || COGS_DEBUG_RC_LOGGING
-//	desc->set_type_name(typeid(type).name());
-//	desc->set_debug_str(debugStr);
-//	desc->set_obj_ptr(obj);
-//#endif
-//
-//#if COGS_DEBUG_RC_LOGGING
-//	unsigned long rcCount = pre_assign_next(g_rcLogCount);
-//	printf("(%lu) RC_NEW: %p (desc) %p (ptr) %s @ %s\n", rcCount, (rc_obj_base*)desc, obj, typeid(type).name(), debugStr);
-//#endif
-//
-//	//s_rcnewObj = obj;
-//	//s_rcnewDesc = desc;
-//	//return rcnew_helper2<type, F>(obj, desc);
-//	return rcref<type>(obj, desc);
-//}
-//
-//
-//template <typename type, typename allocator_t>
-//std::enable_if_t<!allocator_t::is_static, rcref<type> >
-//get_rcnew_helper2(
-//#if COGS_DEBUG_LEAKED_REF_DETECTION || COGS_DEBUG_RC_LOGGING
-//	const char* debugStr,
-//#endif
-//	volatile allocator_t* al)
-//{
-//	typedef rc_obj<type, allocator_t> rc_obj_t;
-//	rc_obj_t* desc = rc_obj_t::allocate(*al).get_ptr();
-//	type* obj = desc->get_obj();
-//
-//#if COGS_DEBUG_LEAKED_REF_DETECTION || COGS_DEBUG_RC_LOGGING
-//	desc->set_type_name(typeid(type).name());
-//	desc->set_debug_str(debugStr);
-//	desc->set_obj_ptr(obj);
-//#endif
-//
-//#if COGS_DEBUG_RC_LOGGING
-//	unsigned long rcCount = pre_assign_next(g_rcLogCount);
-//	printf("(%lu) RC_NEW: %p (desc) %p (ptr) %s @ %s\n", rcCount, (rc_obj_base*)desc, obj, typeid(type).name(), debugStr);
-//#endif
-//
-//	//s_rcnewObj = obj;
-//	//s_rcnewDesc = desc;
-//	//return rcnew_helper2<type>(obj, desc);
-//	return rcref<type>(obj, desc);
-//}
-
-
-
-struct rcnew_glue_element_t
-{
-	mutable void* m_obj;
-	mutable rc_obj_base* m_desc;
-	mutable rcnew_glue_element_t* m_saved;
-};
-
-inline static thread_local rcnew_glue_element_t* rcnew_glue_element;
-
-template <typename type, typename allocator_t>
-std::enable_if_t<allocator_t::is_static, void>
-get_rcnew_helper3(
-	type*,
-#if COGS_DEBUG_LEAKED_REF_DETECTION || COGS_DEBUG_RC_LOGGING
-	const char* debugStr,
-#endif
-	volatile allocator_t*,
-	const rcnew_glue_element_t& temp = rcnew_glue_element_t())
-{
-	typedef rc_obj<type, allocator_t> rc_obj_t;
-	rc_obj_t* desc = rc_obj_t::allocate().get_ptr();
-	type* obj = desc->get_obj();
-
-#if COGS_DEBUG_LEAKED_REF_DETECTION || COGS_DEBUG_RC_LOGGING
-	desc->set_type_name(typeid(type).name());
-	desc->set_debug_str(debugStr);
-	desc->set_obj_ptr(obj);
-#endif
-
-#if COGS_DEBUG_RC_LOGGING
-	unsigned long rcCount = pre_assign_next(g_rcLogCount);
-	printf("(%lu) RC_NEW: %p (desc) %p (ptr) %s @ %s\n", rcCount, (rc_obj_base*)desc, obj, typeid(type).name(), debugStr);
-#endif
-
-	temp.m_obj = obj;
-	temp.m_desc = desc;
-	temp.m_saved = rcnew_glue_element;
-	rcnew_glue_element = &temp;
-	//return rcnew_helper2<type, F>(obj, desc);
-	//return rcref<type>(obj, desc);
-}
-
-
-//template <typename type, typename allocator_t>
-//std::enable_if_t<!allocator_t::is_static, void>
-//get_rcnew_helper3(
-//#if COGS_DEBUG_LEAKED_REF_DETECTION || COGS_DEBUG_RC_LOGGING
-//	const char* debugStr,
-//#endif
-//	volatile allocator_t* al)
-//{
-//	typedef rc_obj<type, allocator_t> rc_obj_t;
-//	rc_obj_t* desc = rc_obj_t::allocate(*al).get_ptr();
-//	type* obj = desc->get_obj();
-//
-//#if COGS_DEBUG_LEAKED_REF_DETECTION || COGS_DEBUG_RC_LOGGING
-//	desc->set_type_name(typeid(type).name());
-//	desc->set_debug_str(debugStr);
-//	desc->set_obj_ptr(obj);
-//#endif
-//
-//#if COGS_DEBUG_RC_LOGGING
-//	unsigned long rcCount = pre_assign_next(g_rcLogCount);
-//	printf("(%lu) RC_NEW: %p (desc) %p (ptr) %s @ %s\n", rcCount, (rc_obj_base*)desc, obj, typeid(type).name(), debugStr);
-//#endif
-//
-//	s_rcnewObj = obj;
-//	s_rcnewDesc = desc;
-//
-//	//s_rcnewObj = obj;
-//	//s_rcnewDesc = desc;
-//	//return rcnew_helper2<type>(obj, desc);
-//	//return rcref<type>(obj, desc);
-//}
-
-
-=======
->>>>>>> 69f52012
 template <typename type, typename allocator_t>
 std::enable_if_t<allocator_t::is_static, void>
 rcnew_glue(
@@ -345,102 +139,6 @@
 
 #else
 
-<<<<<<< HEAD
-//template <typename type, typename... args_t>
-//rcref<type> get_rcnew_lambda(args_t&&... args)
-//{
-//	//[](args_t&&... args2) {
-//	rcref<type> result = ::cogs::get_rcnew_helper2<type>((::cogs::default_allocator*)0);
-//	if constexpr (std::is_base_of_v<::cogs::object, type>)
-//		new (result.get_obj()) type(*result.get_desc(), std::forward<args_t>(args)...);
-//	else
-//		new (result.get_obj()) type(std::forward<args_t>(args)...);
-//	return result;
-//	//};
-//}
-//
-//#define rcnewX(type) ::cogs::get_rcnew_lambda<type>
-
-
-//---
-
-//#define rcnewX(type)\
-//(\
-//	[&](auto&&... cogs_rcnew_args) {\
-//		auto result = ::cogs::get_rcnew_helper2<type>((::cogs::default_allocator*)0);\
-//		if constexpr (std::is_base_of_v<::cogs::object, type>)\
-//			new (result.get_obj()) type(*result.get_desc(), std::forward<decltype(cogs_rcnew_args)>(cogs_rcnew_args)...);\
-//		else\
-//			new (result.get_obj()) type(std::forward<decltype(cogs_rcnew_args)>(cogs_rcnew_args)...);\
-//		return result;\
-//	}\
-//)
-
-
-template <typename type>
-struct rcnew_helper_t
-{
-	rcnew_helper_t(type* p)
-	{
-	}
-
-	operator rcref<type>()
-	{
-		rcref<type> result(rcnew_glue_element->m_obj, rcnew_glue_element->m_desc);
-		rcnew_glue_element = rcnew_glue_element->m_saved;
-		return result;
-	}
-};
-
-#define rcnewX(type) (::cogs::rcref<type>)(::cogs::rcnew_helper_t<type>)new ((::cogs::get_rcnew_helper3((type*)0, (::cogs::default_allocator*)0), (type*)rcnew_glue_element->m_obj)) type
-
-
-#define rcnew(type, ...)\
-(\
-	::cogs::rcnew_inner<type>((::cogs::default_allocator*)0)\
-	.get_rcref(\
-		[&](type* cogs_rcnew_obj, ::cogs::rc_obj_base* cogs_rcnew_desc, auto&&... cogs_rcnew_args)\
-		{\
-			if constexpr (std::is_base_of_v<::cogs::object, type>)\
-				new (cogs_rcnew_obj) type(*cogs_rcnew_desc, std::forward<decltype(cogs_rcnew_args)>(cogs_rcnew_args)...);\
-			else\
-			{\
-				(void)cogs_rcnew_desc;\
-				new (cogs_rcnew_obj) type(std::forward<decltype(cogs_rcnew_args)>(cogs_rcnew_args)...);\
-			}\
-		}\
-	, ## __VA_ARGS__ )\
-)
-
-// It would be better to call new with parenthesis, as that would avoid potential zero-initialization.
-// But, alas, clang doesn't like it.
-//
-//#define rcnew(type, ...)\
-//(\
-//	::cogs::rcnew_inner<type>((::cogs::default_allocator*)0)\
-//	.get_rcref(\
-//		[&](type* cogs_rcnew_obj, ::cogs::rc_obj_base* cogs_rcnew_desc, auto&&... cogs_rcnew_args)\
-//		{\
-//			if constexpr (std::is_base_of_v<::cogs::object, type>)\
-//				new (cogs_rcnew_obj) type(*cogs_rcnew_desc, std::forward<decltype(cogs_rcnew_args)>(cogs_rcnew_args)...); \
-//			else\
-//			{\
-//				(void)cogs_rcnew_desc;\
-//				if constexpr (sizeof...(cogs_rcnew_args) != 0) \
-//					new (cogs_rcnew_obj) type(std::forward<decltype(cogs_rcnew_args)>(cogs_rcnew_args)...);\
-//				else \
-//					new (cogs_rcnew_obj) type;\
-//			}\
-//		}\
-//	, ## __VA_ARGS__ )\
-//)
-
-
-#define static_rcnew(al, type, ...) (::cogs::rcnew_inner<type>((al*)0).get_rcref([&](type* cogs_rcnew_obj, ::cogs::rc_obj_base* cogs_rcnew_desc, auto&&... cogs_rcnew_args) { if constexpr (std::is_base_of_v<::cogs::object, type>) new (cogs_rcnew_obj) type(*cogs_rcnew_desc, std::forward<decltype(cogs_rcnew_args)>(cogs_rcnew_args)...); else if constexpr (sizeof...(cogs_rcnew_args) != 0) new (cogs_rcnew_obj) type(std::forward<decltype(cogs_rcnew_args)>(cogs_rcnew_args)...); else new (cogs_rcnew_obj) type; }, ## __VA_ARGS__ ))
-#define instance_rcnew(al, type, ...) (::cogs::rcnew_inner<type>(&(al)).get_rcref([&](type* cogs_rcnew_obj, ::cogs::rc_obj_base* cogs_rcnew_desc, auto&&... cogs_rcnew_args) { if constexpr (std::is_base_of_v<::cogs::object, type>) new (cogs_rcnew_obj) type(*cogs_rcnew_desc, std::forward<decltype(cogs_rcnew_args)>(cogs_rcnew_args)...); else if constexpr (sizeof...(cogs_rcnew_args) != 0) new (cogs_rcnew_obj) type(std::forward<decltype(cogs_rcnew_args)>(cogs_rcnew_args)...); else new (cogs_rcnew_obj) type; }, ## __VA_ARGS__ ))
-#define container_rcnew(al, type, ...) (::cogs::rcnew_inner<type>((al).get_allocator().get_ptr()).get_rcref([&](type* cogs_rcnew_obj, ::cogs::rc_obj_base* cogs_rcnew_desc, auto&&... cogs_rcnew_args) { if constexpr (std::is_base_of_v<::cogs::object, type>) new (cogs_rcnew_obj) type(*cogs_rcnew_desc, std::forward<decltype(cogs_rcnew_args)>(cogs_rcnew_args)...); else if constexpr (sizeof...(cogs_rcnew_args) != 0) new (cogs_rcnew_obj) type(std::forward<decltype(cogs_rcnew_args)>(cogs_rcnew_args)...); else new (cogs_rcnew_obj) type; }, ## __VA_ARGS__ ))
-=======
->>>>>>> 69f52012
 
 #define rcnew(type) (::cogs::rcref<type>)(::cogs::rcnew_glue_t<type>)new ((::cogs::rcnew_glue((type*)0, (::cogs::default_allocator*)0), (type*)rcnew_glue_element->m_obj)) type
 #define static_rcnew(al, type) (::cogs::rcref<type>)(::cogs::rcnew_glue_t<type>)new ((::cogs::rcnew_glue((type*)0, (al*)0), (type*)rcnew_glue_element->m_obj)) type
