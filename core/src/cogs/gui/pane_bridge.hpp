//
//  Copyright (C) 2000-2019 - Colen M. Garoutte-Carson <colen at cogmine.com>, Cog Mine LLC
//


// Status: Good

#ifndef COGS_HEADER_GUI_PANE_BRIDGE
#define COGS_HEADER_GUI_PANE_BRIDGE


#include "cogs/gui/pane.hpp"


namespace cogs {
namespace gui {


class bridgeable_pane;

class pane_bridge;


// pane_bridge can bridge in a bridgeable_pane.
// platform specific OS controls are derived from bridgeable_pane,
// and hosted in a pane_bridge.

/// @ingroup GUI
/// @brief Base class for bridgeable panes that can be bridged by pane_bridge.
class bridgeable_pane
{
private:
	friend class pane_bridge;

	weak_rcptr<pane> m_paneBridge;

protected:
	const weak_rcptr<pane>& get_bridge() const { return m_paneBridge; }

	static const weak_rcptr<pane>& get_bridge(const bridgeable_pane& p) { return p.m_paneBridge; }

	static const rcptr<bridgeable_pane>& get_bridged(const pane_bridge& p);

	void install(rcref<pane>&& paneBridge)
	{
		m_paneBridge = std::move(paneBridge);
		installing();
	}

	void install(const rcref<pane>& paneBridge)
	{
		m_paneBridge = paneBridge;
		installing();
	}

	size get_size() const
	{
		rcptr<pane> paneBridge = m_paneBridge;
		COGS_ASSERT(!!paneBridge);
		return paneBridge->pane::get_size();
	}

	point get_position() const
	{
		rcptr<pane> paneBridge = m_paneBridge;
		COGS_ASSERT(!!paneBridge);
		return paneBridge->pane::get_position();
	}

	bool is_drawing_needed() const
	{
		rcptr<pane> paneBridge = m_paneBridge;
		COGS_ASSERT(!!paneBridge);
		return paneBridge->pane::is_drawing_needed();
	}

	void invalidate(const bounds& b)
	{
		rcptr<pane> paneBridge = m_paneBridge;
		COGS_ASSERT(!!paneBridge);
		paneBridge->pane::invalidate(b);
	}

	void hide()
	{
		rcptr<pane> paneBridge = m_paneBridge;
		COGS_ASSERT(!!paneBridge);
		paneBridge->pane::hide();
	}

	void show()
	{
		rcptr<pane> paneBridge = m_paneBridge;
		COGS_ASSERT(!!paneBridge);
		paneBridge->pane::show();
	}

	void focus(int direction = 0)
	{
		rcptr<pane> paneBridge = m_paneBridge;
		COGS_ASSERT(!!paneBridge);
		paneBridge->pane::focus(direction);
	}

	void defocus()
	{
		rcptr<pane> paneBridge = m_paneBridge;
		COGS_ASSERT(!!paneBridge);
		paneBridge->pane::defocus();
	}

	rcptr<volatile gui::subsystem> get_subsystem() const
	{
		rcptr<pane> paneBridge = m_paneBridge;
		COGS_ASSERT(!!paneBridge);
		return paneBridge->pane::get_subsystem();
	}

	const rcptr<bitmap>& peek_offscreen_buffer()
	{
		rcptr<pane> paneBridge = m_paneBridge;
		COGS_ASSERT(!!paneBridge);
		return paneBridge->pane::peek_offscreen_buffer();
	}

	const rcptr<bitmap>& get_offscreen_buffer()
	{
		rcptr<pane> paneBridge = m_paneBridge;
		COGS_ASSERT(!!paneBridge);
		return paneBridge->pane::get_offscreen_buffer();
	}

	void draw()
	{
		rcptr<pane> paneBridge = m_paneBridge;
		COGS_ASSERT(!!paneBridge);
		paneBridge->pane::draw();
	}

	const weak_rcptr<pane>& get_parent() const
	{
		rcptr<pane> paneBridge = m_paneBridge;
		COGS_ASSERT(!!paneBridge);
		return paneBridge->pane::get_parent();
	}

	const container_dlist<rcref<pane> >& get_children() const
	{
		rcptr<pane> paneBridge = m_paneBridge;
		COGS_ASSERT(!!paneBridge);
		return paneBridge->pane::get_children();
	}

	const container_dlist<rcref<pane> >::remove_token& get_sibling_iterator() const
	{
		rcptr<pane> paneBridge = m_paneBridge;
		COGS_ASSERT(!!paneBridge);
		return paneBridge->pane::get_sibling_iterator();
	}

	void set_compositing_behavior(compositing_behavior cb)
	{
		rcptr<pane> paneBridge = m_paneBridge;
		COGS_ASSERT(!!paneBridge);
		return paneBridge->pane::set_compositing_behavior(cb);
	}

	void set_externally_drawn(const rcref<gfx::canvas>& externalCanvas)
	{
		rcptr<pane> paneBridge = m_paneBridge;
		COGS_ASSERT(!!paneBridge);
		return paneBridge->pane::set_externally_drawn(externalCanvas);
	}

	bool is_hidden() const
	{
		rcptr<pane> paneBridge = m_paneBridge;
		COGS_ASSERT(!!paneBridge);
		return paneBridge->pane::is_hidden();
	}

	bool is_visible() const
	{
		rcptr<pane> paneBridge = m_paneBridge;
		COGS_ASSERT(!!paneBridge);
		return paneBridge->pane::is_visible();
	}

	void recompose(bool recomposeDescendants = false)
	{
		rcptr<pane> paneBridge = m_paneBridge;
		COGS_ASSERT(!!paneBridge);
		return paneBridge->pane::recompose(recomposeDescendants);
	}

	// TODO: Need more functions of pane exposed here???


	// pane_base interface - public

	virtual bool is_opaque() const
	{
		rcptr<pane> paneBridge = m_paneBridge;
		COGS_ASSERT(!!paneBridge);
		return paneBridge->pane::is_opaque();
	}

	virtual bool is_unclipped(const bounds& b) const
	{
		rcptr<pane> paneBridge = m_paneBridge;
		COGS_ASSERT(!!paneBridge);
		return paneBridge->pane::is_unclipped(b);
	}

	// reshapable interface - public

	virtual size get_default_size() const
	{
		rcptr<pane> paneBridge = m_paneBridge;
		COGS_ASSERT(!!paneBridge);
		return paneBridge->pane::get_default_size();
	}

	virtual range get_range() const
	{
		rcptr<pane> paneBridge = m_paneBridge;
		COGS_ASSERT(!!paneBridge);
		return paneBridge->pane::get_range();
	}

	virtual dimension get_primary_flow_dimension() const
	{
		rcptr<pane> paneBridge = m_paneBridge;
		COGS_ASSERT(!!paneBridge);
		return paneBridge->pane::get_primary_flow_dimension();
	}

	virtual cell::propose_size_result propose_size(const size& sz, std::optional<dimension> resizeDimension = std::nullopt, const range& r = range::make_unbounded(), cell::size_mode horizontalMode = cell::size_mode::both, cell::size_mode verticalMode = cell::size_mode::both) const
	{
		rcptr<pane> paneBridge = m_paneBridge;
		COGS_ASSERT(!!paneBridge);
		return paneBridge->pane::propose_size(sz, resizeDimension, r, horizontalMode, verticalMode);
	}

	virtual void calculate_range()
	{
		rcptr<pane> paneBridge = m_paneBridge;
		COGS_ASSERT(!!paneBridge);
		paneBridge->pane::calculate_range();
	}

	// notification interfaces (called internally, overriden)

	// pane_base interface - notifications

	// bridgeable pane should override installing().  install can be async.
	virtual void installing()
	{
		rcptr<pane> paneBridge = m_paneBridge;
		COGS_ASSERT(!!paneBridge);
		paneBridge->pane::installing();
	}

	virtual void uninstalling()
	{
		rcptr<pane> paneBridge = m_paneBridge;
		COGS_ASSERT(!!paneBridge);
		paneBridge->pane::uninstalling();
	}

	virtual bool character_typing(wchar_t, const ui::modifier_keys_state&) { return false; }

	virtual bool key_pressing(wchar_t, const ui::modifier_keys_state&) { return false; }
	virtual bool key_releasing(wchar_t, const ui::modifier_keys_state&) { return false; }

	virtual bool button_pressing(mouse_button, const point&, const ui::modifier_keys_state&) { return false; }
	virtual bool button_releasing(mouse_button, const point&, const ui::modifier_keys_state&) { return false; }
	virtual bool button_double_clicking(mouse_button, const point&, const ui::modifier_keys_state&) { return false; }

	virtual bool wheel_moving(double, const point&, const ui::modifier_keys_state&) { return false; }

	virtual void modifier_keys_changing(const ui::modifier_keys_state& modifiers)
	{
		rcptr<pane> paneBridge = m_paneBridge;
		COGS_ASSERT(!!paneBridge);
		paneBridge->pane::modifier_keys_changing(modifiers);
	}

	virtual void cursor_entering(const point& pt)
	{
		rcptr<pane> paneBridge = m_paneBridge;
		COGS_ASSERT(!!paneBridge);
		paneBridge->pane::cursor_entering(pt);
	}

	virtual void cursor_moving(const point& pt)
	{
		rcptr<pane> paneBridge = m_paneBridge;
		COGS_ASSERT(!!paneBridge);
		paneBridge->pane::cursor_moving(pt);
	}

	virtual void cursor_leaving()
	{
		rcptr<pane> paneBridge = m_paneBridge;
		COGS_ASSERT(!!paneBridge);
		paneBridge->pane::cursor_leaving();
	}

	virtual void hiding()
	{
		rcptr<pane> paneBridge = m_paneBridge;
		COGS_ASSERT(!!paneBridge);
		paneBridge->pane::hiding();
	}

	virtual void showing()
	{
		rcptr<pane> paneBridge = m_paneBridge;
		COGS_ASSERT(!!paneBridge);
		paneBridge->pane::showing();
	}

	virtual void drawing()
	{
		rcptr<pane> paneBridge = m_paneBridge;
		COGS_ASSERT(!!paneBridge);
		paneBridge->pane::drawing();
	}

	// if overridden, base bridgeable_pane::focusing() should be invoked.
	virtual void focusing(int direction)
	{
		rcptr<pane> paneBridge = m_paneBridge;
		COGS_ASSERT(!!paneBridge);
		paneBridge->pane::focusing(direction);
	}

	// if overridden, base bridgeable_pane::defocusing() should be invoked.
	virtual void defocusing()
	{
		rcptr<pane> paneBridge = m_paneBridge;
		COGS_ASSERT(!!paneBridge);
		paneBridge->pane::defocusing();
	}

	// if overridden, base bridgeable_pane::invalidating() should be invoked.
	virtual void invalidating(const bounds& b)
	{
		rcptr<pane> paneBridge = m_paneBridge;
		COGS_ASSERT(!!paneBridge);
		paneBridge->pane::invalidating(b);
	}

	virtual void reshape(const bounds& b, const point& oldOrigin = point(0, 0))
	{
		rcptr<pane> paneBridge = m_paneBridge;
		COGS_ASSERT(!!paneBridge);
		paneBridge->pane::reshape(b, oldOrigin);
	}

	virtual rcref<bitmap> create_offscreen_buffer(pane& forPane, const size& sz, std::optional<color> fillColor = std::nullopt)
	{
		rcptr<pane> paneBridge = m_paneBridge;
		COGS_ASSERT(!!paneBridge);
		return paneBridge->pane::create_offscreen_buffer(forPane, sz, fillColor);
	}
};


/// @ingroup GUI
/// @brief Bridges a bridgeable_pane.
class pane_bridge : public pane
{
private:
	friend class bridgeable_pane;

	rcptr<bridgeable_pane> m_bridgedPane;

protected:
<<<<<<< HEAD
	explicit pane_bridge(rc_obj_base& desc,
		const std::initializer_list<rcref<frame> >& frames = {},
		const std::initializer_list<rcref<pane> >& children = {},
		compositing_behavior cb = compositing_behavior::no_buffer)
		: pane(desc, frames, children, cb)
	{ }

	pane_bridge(rc_obj_base& desc,
		const std::initializer_list<rcref<pane> >& children,
		compositing_behavior cb = compositing_behavior::no_buffer)
		: pane_bridge(desc, {}, children, cb)
	{ }

	pane_bridge(rc_obj_base& desc, const std::initializer_list<rcref<frame> >& frames, compositing_behavior cb)
		: pane_bridge(desc, frames, {}, cb)
	{ }

	pane_bridge(rc_obj_base& desc, compositing_behavior cb)
		: pane_bridge(desc, {}, {}, cb)
	{ }

=======
>>>>>>> 69f52012
	const rcptr<bridgeable_pane>& get_bridged() const { return m_bridgedPane; }

	void install_bridged(const rcref<bridgeable_pane>& bp)
	{
		m_bridgedPane = bp;
		bp->install(this_rcref);
	}

	// pane_base interface - public

	virtual bool is_opaque() const
	{
		COGS_ASSERT(!!m_bridgedPane);
		return m_bridgedPane->is_opaque();
	}

	virtual bool is_unclipped(const bounds& b) const
	{
		COGS_ASSERT(!!m_bridgedPane);
		return m_bridgedPane->is_unclipped(b);
	}

	// reshapable interface - public

	virtual size get_default_size() const
	{
		COGS_ASSERT(!!m_bridgedPane);
		return m_bridgedPane->get_default_size();
	}

	virtual range get_range() const
	{
		COGS_ASSERT(!!m_bridgedPane);
		return m_bridgedPane->get_range();
	}

	virtual dimension get_primary_flow_dimension() const
	{
		COGS_ASSERT(!!m_bridgedPane);
		return m_bridgedPane->get_primary_flow_dimension();
	}

	virtual cell::propose_size_result propose_size(const size& sz, std::optional<dimension> resizeDimension = std::nullopt, const range& r = range::make_unbounded(), cell::size_mode horizontalMode = cell::size_mode::both, cell::size_mode verticalMode = cell::size_mode::both) const
	{
		COGS_ASSERT(!!m_bridgedPane);
		return m_bridgedPane->propose_size(sz, resizeDimension, r, horizontalMode, verticalMode);
	}

	virtual void calculate_range()
	{
		COGS_ASSERT(!!m_bridgedPane);
		m_bridgedPane->calculate_range();
	}

	// notification interfaces (called internally, overriden)

	// pane_base interface - notifications

	// derived pane must override installing(), and call install_bridged(const rcref<bridgeable_pane_t>&)
	// passing in the bridgeable_pane_t to use.
	virtual void installing() = 0;
	// the pane_bridge's pane::installing() gets called by the bridgable_pane

	virtual void uninstalling()
	{
		COGS_ASSERT(!!m_bridgedPane);
		m_bridgedPane->uninstalling();
		m_bridgedPane = 0;
	}

	virtual bool character_typing(wchar_t c, const ui::modifier_keys_state& modifiers)
	{
		bool result = false;
		COGS_ASSERT(!!m_bridgedPane);
		result = m_bridgedPane->character_typing(c, modifiers);
		if (!result)
			result = pane::character_typing(c, modifiers);
		return result;
	}

	virtual bool key_pressing(wchar_t c, const ui::modifier_keys_state& modifiers)
	{
		bool result = false;
		COGS_ASSERT(!!m_bridgedPane);
		result = m_bridgedPane->key_pressing(c, modifiers);
		if (!result)
			result = pane::key_pressing(c, modifiers);
		return result;
	}

	virtual bool key_releasing(wchar_t c, const ui::modifier_keys_state& modifiers)
	{
		bool result = false;
		COGS_ASSERT(!!m_bridgedPane);
		result = m_bridgedPane->key_releasing(c, modifiers);
		if (!result)
			result = pane::key_releasing(c, modifiers);
		return result;
	}


	virtual bool button_pressing(mouse_button btn, const point& pt, const ui::modifier_keys_state& modifiers)
	{
		bool result = false;
		COGS_ASSERT(!!m_bridgedPane);
		result = m_bridgedPane->button_pressing(btn, pt, modifiers);
		if (!result)
			result = pane::button_pressing(btn, pt, modifiers);
		return result;
	}

	virtual bool button_releasing(mouse_button btn, const point& pt, const ui::modifier_keys_state& modifiers)
	{
		bool result = false;
		COGS_ASSERT(!!m_bridgedPane);
		result = m_bridgedPane->button_releasing(btn, pt, modifiers);
		if (!result)
			result = pane::button_releasing(btn, pt, modifiers);
		return result;
	}

	virtual bool button_double_clicking(mouse_button btn, const point& pt, const ui::modifier_keys_state& modifiers)
	{
		bool result = false;
		COGS_ASSERT(!!m_bridgedPane);
		result = m_bridgedPane->button_double_clicking(btn, pt, modifiers);
		if (!result)
			result = pane::button_double_clicking(btn, pt, modifiers);
		return result;
	}

	virtual bool wheel_moving(double distance, const point& pt, const ui::modifier_keys_state& modifiers)
	{
		bool result = false;
		COGS_ASSERT(!!m_bridgedPane);
		result = m_bridgedPane->wheel_moving(distance, pt, modifiers);
		if (!result)
			result = pane::wheel_moving(distance, pt, modifiers);
		return result;
	}

	virtual void modifier_keys_changing(const ui::modifier_keys_state& modifiers)
	{
		COGS_ASSERT(!!m_bridgedPane);
		m_bridgedPane->modifier_keys_changing(modifiers);
	}

	virtual void cursor_entering(const point& pt)
	{
		COGS_ASSERT(!!m_bridgedPane);
		m_bridgedPane->cursor_entering(pt);
	}

	virtual void cursor_moving(const point& pt)
	{
		COGS_ASSERT(!!m_bridgedPane);
		m_bridgedPane->cursor_moving(pt);
	}

	virtual void cursor_leaving()
	{
		COGS_ASSERT(!!m_bridgedPane);
		m_bridgedPane->cursor_leaving();
	}

	virtual void hiding()
	{
		COGS_ASSERT(!!m_bridgedPane);
		m_bridgedPane->hiding();
	}

	virtual void showing()
	{
		COGS_ASSERT(!!m_bridgedPane);
		m_bridgedPane->showing();
	}

	virtual void drawing()
	{
		COGS_ASSERT(!!m_bridgedPane);
		m_bridgedPane->drawing();
	}

	virtual void focusing(int direction)
	{
		COGS_ASSERT(!!m_bridgedPane);
		m_bridgedPane->focusing(direction);
	}

	virtual void defocusing()
	{
		COGS_ASSERT(!!m_bridgedPane);
		m_bridgedPane->defocusing();
	}

	virtual void invalidating(const bounds& b)
	{
		COGS_ASSERT(!!m_bridgedPane);
		m_bridgedPane->invalidating(b);
	}

	virtual void reshape(const bounds& b, const point& oldOrigin = point(0, 0))
	{
		COGS_ASSERT(!!m_bridgedPane);
		m_bridgedPane->reshape(b, oldOrigin);
	}

	virtual rcref<bitmap> create_offscreen_buffer(pane& forPane, const size& sz, std::optional<color> fillColor = std::nullopt)
	{
		COGS_ASSERT(!!m_bridgedPane);
		return m_bridgedPane->create_offscreen_buffer(forPane, sz, fillColor);
	}

	using pane_container::nest;
	virtual void nest_last(const rcref<pane>& child) { pane::nest_last(child); }
	virtual void nest_first(const rcref<pane>& child) { pane::nest_first(child); }
	virtual void nest_before(const rcref<pane>& child, const rcref<pane>& beforeThis) { pane::nest_before(child, beforeThis); }
	virtual void nest_after(const rcref<pane>& child, const rcref<pane>& afterThis) { pane::nest_after(child, afterThis); }

public:
	using pane::get_size;

};

inline const rcptr<bridgeable_pane>& bridgeable_pane::get_bridged(const pane_bridge& p)
{
	return p.get_bridged();
}


inline rcref<bridgeable_pane> subsystem::create_native_pane() volatile
{
	return rcnew(bridgeable_pane);
}

}
}


#endif<|MERGE_RESOLUTION|>--- conflicted
+++ resolved
@@ -378,30 +378,25 @@
 	rcptr<bridgeable_pane> m_bridgedPane;
 
 protected:
-<<<<<<< HEAD
-	explicit pane_bridge(rc_obj_base& desc,
-		const std::initializer_list<rcref<frame> >& frames = {},
+	explicit pane_bridge(const std::initializer_list<rcref<frame> >& frames = {},
 		const std::initializer_list<rcref<pane> >& children = {},
 		compositing_behavior cb = compositing_behavior::no_buffer)
-		: pane(desc, frames, children, cb)
+		: pane(frames, children, cb)
 	{ }
 
-	pane_bridge(rc_obj_base& desc,
-		const std::initializer_list<rcref<pane> >& children,
+	explicit pane_bridge(const std::initializer_list<rcref<pane> >& children,
 		compositing_behavior cb = compositing_behavior::no_buffer)
-		: pane_bridge(desc, {}, children, cb)
+		: pane_bridge({}, children, cb)
 	{ }
 
-	pane_bridge(rc_obj_base& desc, const std::initializer_list<rcref<frame> >& frames, compositing_behavior cb)
-		: pane_bridge(desc, frames, {}, cb)
+	pane_bridge(const std::initializer_list<rcref<frame> >& frames, compositing_behavior cb)
+		: pane_bridge(frames, {}, cb)
 	{ }
 
-	pane_bridge(rc_obj_base& desc, compositing_behavior cb)
-		: pane_bridge(desc, {}, {}, cb)
+	explicit pane_bridge(compositing_behavior cb)
+		: pane_bridge({}, {}, cb)
 	{ }
 
-=======
->>>>>>> 69f52012
 	const rcptr<bridgeable_pane>& get_bridged() const { return m_bridgedPane; }
 
 	void install_bridged(const rcref<bridgeable_pane>& bp)
