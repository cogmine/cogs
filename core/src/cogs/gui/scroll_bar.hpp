//
//  Copyright (C) 2000-2019 - Colen M. Garoutte-Carson <colen at cogmine.com>, Cog Mine LLC
//


// Status: Good

#ifndef COGS_HEADER_GUI_SCROLL_BAR
#define COGS_HEADER_GUI_SCROLL_BAR


#include "cogs/dependency_property.hpp"
#include "cogs/gui/pane.hpp"
#include "cogs/gui/pane_bridge.hpp"
#include "cogs/math/boolean.hpp"
#include "cogs/sync/transactable.hpp"


namespace cogs {
namespace gui {


class scroll_bar_interface;


class scroll_bar_state
{
public:
	double m_max;
	double m_thumbSize;

	scroll_bar_state()
		: m_max(0),
		m_thumbSize(0)
	{ }

	scroll_bar_state(const scroll_bar_state& s)
		: m_max(s.m_max),
		m_thumbSize(s.m_thumbSize)
	{ }

	scroll_bar_state(double max, double thumbSize)
		: m_max(max),
		m_thumbSize(thumbSize)
	{ }

	scroll_bar_state& operator=(const scroll_bar_state& s) { m_max = s.m_max; m_thumbSize = s.m_thumbSize; return *this; }

	bool operator==(const scroll_bar_state& s) const { return m_max == s.m_max && m_thumbSize == s.m_thumbSize; }
	bool operator!=(const scroll_bar_state& s) const { return m_max != s.m_max || m_thumbSize != s.m_thumbSize; }
};


/// @ingroup GUI
/// @brief A GUI scroll bar
class scroll_bar : public pane_bridge
{
public:
	typedef function<void(const rcref<scroll_bar>&)> scrolled_delegate_t;

private:
	const dimension m_dimension;
	const bool m_isHiddenWhenInactive;

	typedef transactable<scroll_bar_state> transactable_t;
	volatile transactable_t m_state;
	volatile double m_pos;
	volatile boolean m_canAutoFade;
	volatile boolean m_shouldAutoFade;

	delegated_dependency_property<scroll_bar_state> m_stateProperty;
	delegated_dependency_property<double> m_positionProperty;
	delegated_dependency_property<bool> m_canAutoFadeProperty; // reflects scroll bars capability to auto-fade
	delegated_dependency_property<bool> m_shouldAutoFadeProperty; // reflects callers choice to auto-fade

public:
<<<<<<< HEAD
	explicit scroll_bar(rc_obj_base& desc,
		dimension d = dimension::vertical,
		bool isHiddenWhenInactive = false,
		const scroll_bar_state& s = scroll_bar_state(0, 0),
		double pos = 0,
		const std::initializer_list<rcref<frame> >& frames = {})
		: pane_bridge(desc, frames),
		m_dimension(d),
=======
	explicit scroll_bar(dimension d = dimension::vertical, bool isHiddenWhenInactive = false, const scroll_bar_state& s = scroll_bar_state(0, 0), double pos = 0 )
		: m_dimension(d),
>>>>>>> 69f52012
		m_isHiddenWhenInactive(isHiddenWhenInactive),
		m_state(typename transactable_t::construct_embedded_t(), s),
		m_pos(pos),
		m_stateProperty(*this, [this]()
		{
			return *(m_state.begin_read());
		}, [this](const scroll_bar_state& state)
		{
			scroll_bar_state newState = state;
			scroll_bar_state oldState = newState;
			m_state.swap_contents(oldState);
			if (newState != oldState)
				m_stateProperty.changed();
			m_stateProperty.set_complete();
		}),
		m_positionProperty(*this, [this]()
		{
			return atomic::load(m_pos);
		}, [this](double d)
		{
			double newPos = d;
			double oldPos = atomic::exchange(m_pos, newPos);
			if (newPos != oldPos)
				m_positionProperty.changed();
			m_positionProperty.set_complete();
		}),
		m_canAutoFadeProperty(*this, [this]()
		{
			return m_canAutoFade;
		}, [this](bool b)
		{
			bool oldValue = m_canAutoFade.exchange(b);
			if (b != oldValue)
				m_canAutoFadeProperty.changed();
			m_canAutoFadeProperty.set_complete();
		}),
		m_shouldAutoFadeProperty(*this, [this]()
		{
			return m_shouldAutoFade;
		}, [this](bool b)
		{
			bool oldValue = m_shouldAutoFade.exchange(b);
			if (b != oldValue)
				m_shouldAutoFadeProperty.changed();
			m_shouldAutoFadeProperty.set_complete();
		})
	{ }

	scroll_bar(rc_obj_base& desc,
		bool isHiddenWhenInactive,
		const scroll_bar_state& s = scroll_bar_state(0, 0),
		double pos = 0,
		const std::initializer_list<rcref<frame> >& frames = {})
		: scroll_bar(desc, dimension::vertical, isHiddenWhenInactive, s, pos, frames)
	{ }

	scroll_bar(rc_obj_base& desc,
		dimension d,
		const scroll_bar_state& s,
		double pos = 0,
		const std::initializer_list<rcref<frame> >& frames = {})
		: scroll_bar(desc, d, false, s, pos, frames)
	{ }

	scroll_bar(rc_obj_base& desc,
		dimension d,
		bool isHiddenWhenInactive,
		double pos,
		const std::initializer_list<rcref<frame> >& frames = {})
		: scroll_bar(desc, d, isHiddenWhenInactive, scroll_bar_state(0, 0), pos, frames)
	{ }

	scroll_bar(rc_obj_base& desc,
		dimension d,
		bool isHiddenWhenInactive,
		const scroll_bar_state& s,
		const std::initializer_list<rcref<frame> >& frames)
		: scroll_bar(desc, d, isHiddenWhenInactive, s, 0, frames)
	{ }


	scroll_bar(rc_obj_base& desc,
		const scroll_bar_state& s,
		double pos = 0,
		const std::initializer_list<rcref<frame> >& frames = {})
		: scroll_bar(desc, dimension::vertical, false, s, pos, frames)
	{ }

	scroll_bar(rc_obj_base& desc,
		bool isHiddenWhenInactive,
		double pos,
		const std::initializer_list<rcref<frame> >& frames = {})
		: scroll_bar(desc, dimension::vertical, isHiddenWhenInactive, scroll_bar_state(0, 0), pos, frames)
	{ }

	scroll_bar(rc_obj_base& desc,
		bool isHiddenWhenInactive,
		const scroll_bar_state& s,
		const std::initializer_list<rcref<frame> >& frames = {})
		: scroll_bar(desc, dimension::vertical, isHiddenWhenInactive, s, 0, frames)
	{ }


	scroll_bar(rc_obj_base& desc,
		dimension d,
		double pos,
		const std::initializer_list<rcref<frame> >& frames = {})
		: scroll_bar(desc, d, false, scroll_bar_state(0, 0), pos, frames)
	{ }

	scroll_bar(rc_obj_base& desc,
		dimension d,
		const scroll_bar_state& s,
		const std::initializer_list<rcref<frame> >& frames)
		: scroll_bar(desc, d, false, s, 0, frames)
	{ }

	scroll_bar(rc_obj_base& desc,
		dimension d,
		bool isHiddenWhenInactive,
		const std::initializer_list<rcref<frame> >& frames)
		: scroll_bar(desc, d, isHiddenWhenInactive, scroll_bar_state(0, 0), 0, frames)
	{ }


	scroll_bar(rc_obj_base& desc,
		double pos,
		const std::initializer_list<rcref<frame> >& frames = {})
		: scroll_bar(desc, dimension::vertical, false, scroll_bar_state(0, 0), pos, frames)
	{ }

	scroll_bar(rc_obj_base& desc,
		const scroll_bar_state& s,
		const std::initializer_list<rcref<frame> >& frames)
		: scroll_bar(desc, dimension::vertical, false, s, 0, frames)
	{ }

	scroll_bar(rc_obj_base& desc,
		bool isHiddenWhenInactive,
		const std::initializer_list<rcref<frame> >& frames)
		: scroll_bar(desc, dimension::vertical, isHiddenWhenInactive, scroll_bar_state(0, 0), 0, frames)
	{ }

	scroll_bar(rc_obj_base& desc,
		dimension d,
		const std::initializer_list<rcref<frame> >& frames)
		: scroll_bar(desc, d, false, scroll_bar_state(0, 0), 0, frames)
	{ }

	scroll_bar(rc_obj_base& desc,
		const std::initializer_list<rcref<frame> >& frames)
		: scroll_bar(desc, dimension::vertical, false, scroll_bar_state(0, 0), 0, frames)
	{ }


	dimension get_dimension() const { return m_dimension; }
	bool is_hidden_when_inactive() const { return m_isHiddenWhenInactive; }

	virtual void installing()
	{
		pane_bridge::install_bridged(std::move(get_subsystem()->create_scroll_bar().first));
	}

	rcref<dependency_property<scroll_bar_state> > get_state_property() { return get_self_rcref(&m_stateProperty).template static_cast_to<dependency_property<scroll_bar_state> >(); }
	rcref<dependency_property<double> > get_position_property() { return get_self_rcref(&m_positionProperty).template static_cast_to<dependency_property<double> >(); }
	rcref<dependency_property<bool> > get_should_auto_fade_property() { return get_self_rcref(&m_shouldAutoFadeProperty).template static_cast_to<dependency_property<bool> >(); }
	rcref<dependency_property<bool, io::permission::read> > get_can_auto_fade_property() { return get_self_rcref(&m_canAutoFadeProperty).template static_cast_to<dependency_property<bool, io::permission::read> >(); }

	bool will_auto_fade() const { return m_canAutoFade && m_shouldAutoFade; }

	void scroll(double d)
	{
		double pos = atomic::load(m_pos);
		pos += d;
		if (pos < 0.0)
			pos = 0;
		else
		{
			auto rt = m_state.begin_read();
			double max = rt->m_max - rt->m_thumbSize;
			if (pos > max)
				pos = max;
		}
		m_positionProperty.set(pos);
	}

	friend class scroll_bar_interface;
};


/// @ingroup GUI
/// @brief Interface for a bridgeable GUI scroll bar.
class scroll_bar_interface
{
protected:
	// Provides write access to read-only properties
	rcref<dependency_property<bool> > get_can_auto_fade_property(const rcref<scroll_bar>& sb) { return sb.member_cast_to(sb->m_canAutoFadeProperty).template static_cast_to<dependency_property<bool> >(); }
};


}
}


#endif<|MERGE_RESOLUTION|>--- conflicted
+++ resolved
@@ -74,19 +74,13 @@
 	delegated_dependency_property<bool> m_shouldAutoFadeProperty; // reflects callers choice to auto-fade
 
 public:
-<<<<<<< HEAD
-	explicit scroll_bar(rc_obj_base& desc,
-		dimension d = dimension::vertical,
+	explicit scroll_bar(dimension d = dimension::vertical,
 		bool isHiddenWhenInactive = false,
 		const scroll_bar_state& s = scroll_bar_state(0, 0),
 		double pos = 0,
 		const std::initializer_list<rcref<frame> >& frames = {})
-		: pane_bridge(desc, frames),
+		: pane_bridge(frames),
 		m_dimension(d),
-=======
-	explicit scroll_bar(dimension d = dimension::vertical, bool isHiddenWhenInactive = false, const scroll_bar_state& s = scroll_bar_state(0, 0), double pos = 0 )
-		: m_dimension(d),
->>>>>>> 69f52012
 		m_isHiddenWhenInactive(isHiddenWhenInactive),
 		m_state(typename transactable_t::construct_embedded_t(), s),
 		m_pos(pos),
@@ -135,110 +129,95 @@
 		})
 	{ }
 
-	scroll_bar(rc_obj_base& desc,
-		bool isHiddenWhenInactive,
+	explicit scroll_bar(bool isHiddenWhenInactive,
 		const scroll_bar_state& s = scroll_bar_state(0, 0),
 		double pos = 0,
 		const std::initializer_list<rcref<frame> >& frames = {})
-		: scroll_bar(desc, dimension::vertical, isHiddenWhenInactive, s, pos, frames)
-	{ }
-
-	scroll_bar(rc_obj_base& desc,
-		dimension d,
-		const scroll_bar_state& s,
-		double pos = 0,
-		const std::initializer_list<rcref<frame> >& frames = {})
-		: scroll_bar(desc, d, false, s, pos, frames)
-	{ }
-
-	scroll_bar(rc_obj_base& desc,
-		dimension d,
+		: scroll_bar(dimension::vertical, isHiddenWhenInactive, s, pos, frames)
+	{ }
+
+	scroll_bar(dimension d,
+		const scroll_bar_state& s,
+		double pos = 0,
+		const std::initializer_list<rcref<frame> >& frames = {})
+		: scroll_bar(d, false, s, pos, frames)
+	{ }
+
+	scroll_bar(dimension d,
 		bool isHiddenWhenInactive,
 		double pos,
 		const std::initializer_list<rcref<frame> >& frames = {})
-		: scroll_bar(desc, d, isHiddenWhenInactive, scroll_bar_state(0, 0), pos, frames)
-	{ }
-
-	scroll_bar(rc_obj_base& desc,
-		dimension d,
+		: scroll_bar(d, isHiddenWhenInactive, scroll_bar_state(0, 0), pos, frames)
+	{ }
+
+	scroll_bar(dimension d,
 		bool isHiddenWhenInactive,
 		const scroll_bar_state& s,
 		const std::initializer_list<rcref<frame> >& frames)
-		: scroll_bar(desc, d, isHiddenWhenInactive, s, 0, frames)
-	{ }
-
-
-	scroll_bar(rc_obj_base& desc,
-		const scroll_bar_state& s,
-		double pos = 0,
-		const std::initializer_list<rcref<frame> >& frames = {})
-		: scroll_bar(desc, dimension::vertical, false, s, pos, frames)
-	{ }
-
-	scroll_bar(rc_obj_base& desc,
+		: scroll_bar(d, isHiddenWhenInactive, s, 0, frames)
+	{ }
+
+
+	scroll_bar(const scroll_bar_state& s,
+		double pos = 0,
+		const std::initializer_list<rcref<frame> >& frames = {})
+		: scroll_bar(dimension::vertical, false, s, pos, frames)
+	{ }
+
+	scroll_bar(bool isHiddenWhenInactive,
+		double pos,
+		const std::initializer_list<rcref<frame> >& frames = {})
+		: scroll_bar(dimension::vertical, isHiddenWhenInactive, scroll_bar_state(0, 0), pos, frames)
+	{ }
+
+	scroll_bar(bool isHiddenWhenInactive,
+		const scroll_bar_state& s,
+		const std::initializer_list<rcref<frame> >& frames = {})
+		: scroll_bar(dimension::vertical, isHiddenWhenInactive, s, 0, frames)
+	{ }
+
+
+	scroll_bar(dimension d,
+		double pos,
+		const std::initializer_list<rcref<frame> >& frames = {})
+		: scroll_bar(d, false, scroll_bar_state(0, 0), pos, frames)
+	{ }
+
+	scroll_bar(dimension d,
+		const scroll_bar_state& s,
+		const std::initializer_list<rcref<frame> >& frames)
+		: scroll_bar(d, false, s, 0, frames)
+	{ }
+
+	scroll_bar(dimension d,
 		bool isHiddenWhenInactive,
-		double pos,
-		const std::initializer_list<rcref<frame> >& frames = {})
-		: scroll_bar(desc, dimension::vertical, isHiddenWhenInactive, scroll_bar_state(0, 0), pos, frames)
-	{ }
-
-	scroll_bar(rc_obj_base& desc,
-		bool isHiddenWhenInactive,
-		const scroll_bar_state& s,
-		const std::initializer_list<rcref<frame> >& frames = {})
-		: scroll_bar(desc, dimension::vertical, isHiddenWhenInactive, s, 0, frames)
-	{ }
-
-
-	scroll_bar(rc_obj_base& desc,
-		dimension d,
-		double pos,
-		const std::initializer_list<rcref<frame> >& frames = {})
-		: scroll_bar(desc, d, false, scroll_bar_state(0, 0), pos, frames)
-	{ }
-
-	scroll_bar(rc_obj_base& desc,
-		dimension d,
-		const scroll_bar_state& s,
-		const std::initializer_list<rcref<frame> >& frames)
-		: scroll_bar(desc, d, false, s, 0, frames)
-	{ }
-
-	scroll_bar(rc_obj_base& desc,
-		dimension d,
-		bool isHiddenWhenInactive,
-		const std::initializer_list<rcref<frame> >& frames)
-		: scroll_bar(desc, d, isHiddenWhenInactive, scroll_bar_state(0, 0), 0, frames)
-	{ }
-
-
-	scroll_bar(rc_obj_base& desc,
-		double pos,
-		const std::initializer_list<rcref<frame> >& frames = {})
-		: scroll_bar(desc, dimension::vertical, false, scroll_bar_state(0, 0), pos, frames)
-	{ }
-
-	scroll_bar(rc_obj_base& desc,
-		const scroll_bar_state& s,
-		const std::initializer_list<rcref<frame> >& frames)
-		: scroll_bar(desc, dimension::vertical, false, s, 0, frames)
-	{ }
-
-	scroll_bar(rc_obj_base& desc,
-		bool isHiddenWhenInactive,
-		const std::initializer_list<rcref<frame> >& frames)
-		: scroll_bar(desc, dimension::vertical, isHiddenWhenInactive, scroll_bar_state(0, 0), 0, frames)
-	{ }
-
-	scroll_bar(rc_obj_base& desc,
-		dimension d,
-		const std::initializer_list<rcref<frame> >& frames)
-		: scroll_bar(desc, d, false, scroll_bar_state(0, 0), 0, frames)
-	{ }
-
-	scroll_bar(rc_obj_base& desc,
-		const std::initializer_list<rcref<frame> >& frames)
-		: scroll_bar(desc, dimension::vertical, false, scroll_bar_state(0, 0), 0, frames)
+		const std::initializer_list<rcref<frame> >& frames)
+		: scroll_bar(d, isHiddenWhenInactive, scroll_bar_state(0, 0), 0, frames)
+	{ }
+
+
+	explicit scroll_bar(double pos,
+		const std::initializer_list<rcref<frame> >& frames = {})
+		: scroll_bar(dimension::vertical, false, scroll_bar_state(0, 0), pos, frames)
+	{ }
+
+	scroll_bar(const scroll_bar_state& s,
+		const std::initializer_list<rcref<frame> >& frames)
+		: scroll_bar(dimension::vertical, false, s, 0, frames)
+	{ }
+
+	scroll_bar(bool isHiddenWhenInactive,
+		const std::initializer_list<rcref<frame> >& frames)
+		: scroll_bar(dimension::vertical, isHiddenWhenInactive, scroll_bar_state(0, 0), 0, frames)
+	{ }
+
+	scroll_bar(dimension d,
+		const std::initializer_list<rcref<frame> >& frames)
+		: scroll_bar(d, false, scroll_bar_state(0, 0), 0, frames)
+	{ }
+
+	explicit scroll_bar(const std::initializer_list<rcref<frame> >& frames)
+		: scroll_bar(dimension::vertical, false, scroll_bar_state(0, 0), 0, frames)
 	{ }
 
 
