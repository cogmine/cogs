--- conflicted
+++ resolved
@@ -28,15 +28,13 @@
 	delegated_dependency_property<color> m_colorProperty;
 
 public:
-<<<<<<< HEAD
-	explicit background(rc_obj_base& desc,
-		const color& c = color::constant::white,
+	explicit background(const color& c = color::constant::white,
 		const std::initializer_list<rcref<frame> >& frames = {},
 		const std::initializer_list<rcref<pane> >& children = {},
 		compositing_behavior cb = compositing_behavior::no_buffer)
-		: pane(desc, frames, children, cb),
+		: pane(frames, children, cb),
 		m_color(c),
-		m_colorProperty(desc, *this, [this]()
+		m_colorProperty(*this, [this]()
 		{
 			return m_color;
 		}, [this](color c)
@@ -47,68 +45,41 @@
 		})
 	{ }
 
-
-	background(rc_obj_base& desc,
-		const std::initializer_list<rcref<frame> >& frames,
+	explicit background(const std::initializer_list<rcref<frame> >& frames,
 		const std::initializer_list<rcref<pane> >& children = {},
 		compositing_behavior cb = compositing_behavior::no_buffer)
-		: background(desc, color::constant::white, frames, children, cb)
+		: background(color::constant::white, frames, children, cb)
 	{ }
 
-	background(rc_obj_base& desc,
-		const color& c, 
+	background(const color& c, 
 		const std::initializer_list<rcref<pane> >& children,
 		compositing_behavior cb = compositing_behavior::no_buffer)
-		: background(desc, c, {}, children, cb)
+		: background(c, {}, children, cb)
 	{ }
 
-	background(rc_obj_base& desc,
-		const color& c, 
+	background(const color& c, 
 		const std::initializer_list<rcref<frame> >& frames,
 		compositing_behavior cb)
-		: background(desc, c, frames, {}, cb)
+		: background(c, frames, {}, cb)
 	{ }
 
 
-	background(rc_obj_base& desc,
-		const color& c,
-		compositing_behavior cb)
-		: background(desc, c, {}, {}, cb)
+	background(const color& c, compositing_behavior cb)
+		: background(c, {}, {}, cb)
 	{ }
 
-	background(rc_obj_base& desc,
-		const std::initializer_list<rcref<frame> >& frames,
-		compositing_behavior cb)
-		: background(desc, color::constant::white, frames, {}, cb)
+	background(const std::initializer_list<rcref<frame> >& frames, compositing_behavior cb)
+		: background(color::constant::white, frames, {}, cb)
 	{ }
 
-	background(rc_obj_base& desc,
-		const std::initializer_list<rcref<pane> >& children,
+	explicit background(const std::initializer_list<rcref<pane> >& children,
 		compositing_behavior cb = compositing_behavior::no_buffer)
-		: background(desc, color::constant::white, {}, children, cb)
+		: background(color::constant::white, {}, children, cb)
 	{ }
 
-	background(rc_obj_base& desc,
-		compositing_behavior cb)
-		: background(desc, color::constant::white, {}, {}, cb)
+	explicit background(compositing_behavior cb)
+		: background(color::constant::white, {}, {}, cb)
 	{ }
-
-=======
-	background(const color& c, compositing_behavior cb = compositing_behavior::no_buffer)
-		: pane(cb),
-		m_color(c),
-		m_colorProperty(*this, [this]()
-			{
-				return m_color;
-			}, [this](color c)
-			{
-				m_color = c;
-				m_colorProperty.set_complete(true);
-				invalidate(get_size());
-			})
-	{
-	}
->>>>>>> 69f52012
 
 	virtual bool is_opaque() const
 	{
