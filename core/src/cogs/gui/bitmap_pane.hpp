--- conflicted
+++ resolved
@@ -27,14 +27,9 @@
 	rcptr<bitmap> m_image;
 
 public:
-<<<<<<< HEAD
-	bitmap_pane(rc_obj_base& desc, const composite_string& imageLocation, const std::initializer_list<rcref<frame> >& frames = {})
-		: pane(desc, frames),
+	explicit bitmap_pane(const composite_string& imageLocation, const std::initializer_list<rcref<frame> >& frames = {})
+		: pane(frames),
 		m_imageLocation(imageLocation)
-=======
-	bitmap_pane(const composite_string& imageLocation)
-		: m_imageLocation(imageLocation)
->>>>>>> 69f52012
 	{ }
 
 	virtual void installing()
