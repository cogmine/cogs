//
//  Copyright (C) 2000-2019 - Colen M. Garoutte-Carson <colen at cogmine.com>, Cog Mine LLC
//


// Status: Good, MayNeedCleanup

#ifndef COGS_HEADER_GUI_SCROLL_PANE
#define COGS_HEADER_GUI_SCROLL_PANE

#include "cogs/gui/pane.hpp"
#include "cogs/gui/label.hpp"
#include "cogs/gui/grid.hpp"
#include "cogs/gui/scroll_bar.hpp"
#include "cogs/gui/native_container_pane.hpp"
#include "cogs/sync/transactable.hpp"

namespace cogs {
namespace gui {

/// @ingroup GUI
/// @brief A scrollable GUI outer pane, providing a view of an inner pane.
/// Inner pane should have a minimum size, under which size the need for a scroll bar is incurred
class scroll_pane : public pane
{
private:
	class scroll_bar_info
	{
	public:
		rcref<scroll_bar> m_scrollBar;
		rcref<override_bounds_frame> m_frame;
		volatile transactable<scroll_bar_state> m_state;
		volatile double m_position = 0;
		volatile boolean m_canAutoFade;

		delegated_dependency_property<scroll_bar_state, io::permission::read> m_stateProperty;
		delegated_dependency_property<double> m_positionProperty;
		delegated_dependency_property<bool, io::permission::write> m_canAutoFadeProperty;

		scroll_bar_info(scroll_pane& scrollPane, dimension d)
			: m_scrollBar(rcnew(scroll_bar)(d, false)),
			m_frame(rcnew(override_bounds_frame)),
			m_stateProperty(scrollPane, [this]()
			{
				return *(m_state.begin_read());
			}),
			m_positionProperty(scrollPane, [this]()
			{
				return atomic::load(m_position);
			}, [this, &scrollPane](double d)
			{
				double newPos = d;
				double oldPos = atomic::exchange(m_position, newPos);
				if (oldPos != newPos)
				{
					m_positionProperty.changed();
					scrollPane.scrolled();
				}
				m_positionProperty.set_complete();
			}),
			m_canAutoFadeProperty(scrollPane, [this, &scrollPane](bool b)
			{
				boolean oldValue = m_canAutoFade.exchange(b);
				if (oldValue != b && scrollPane.m_shouldAutoFadeScrollBar)
					scrollPane.recompose();
				m_canAutoFadeProperty.set_complete();
			})
		{
			m_scrollBar->prepend_frame(m_frame);
			scrollPane.pane::nest_last(m_scrollBar);
			m_stateProperty.bind_to(m_scrollBar->get_state_property());
			m_positionProperty.bind(m_scrollBar->get_position_property(), true);
			m_canAutoFadeProperty.bind_from(m_scrollBar->get_can_auto_fade_property());
			scrollPane.m_shouldAutoFadeScrollBarProperty.bind_to(m_scrollBar->get_should_auto_fade_property());
		}
	};

	bool m_hasScrollBar[2];
	placement<scroll_bar_info> m_scrollBarInfo[2];

	rcref<container_pane> m_contentPane;
	rcref<native_container_pane> m_clippingPane; // using a native pane ensures clipping of platform dependent pane children (i.e. OS buttons, etc.)
	rcref<container_pane> m_cornerPane;

	rcref<override_bounds_frame> m_contentFrame;
	rcref<override_bounds_frame> m_clippingFrame;
	rcref<override_bounds_frame> m_cornerFrame;

	range m_calculatedRange;
	size m_calculatedDefaultSize;

	bool m_hideInactiveScrollBar;

	volatile boolean m_shouldAutoFadeScrollBar;
	delegated_dependency_property<bool> m_shouldAutoFadeScrollBarProperty;

	bool has_scroll_bar(dimension d) const { return m_hasScrollBar[(int)d]; }

	scroll_bar_info& get_scroll_bar_info(dimension d)
	{
		COGS_ASSERT(has_scroll_bar(d));
		return m_scrollBarInfo[(int)d].get();
	}

	const scroll_bar_info& get_scroll_bar_info(dimension d) const
	{
		COGS_ASSERT(has_scroll_bar(d));
		return m_scrollBarInfo[(int)d].get();
	}

	void scrolled()
	{
		point oldOrigin = m_contentFrame->get_position();
		point oldScrollPosition = -oldOrigin;

		double hScrollPosition = has_scroll_bar(dimension::horizontal) ? atomic::load(get_scroll_bar_info(dimension::horizontal).m_position) : 0.0;
		double vScrollPosition = has_scroll_bar(dimension::vertical) ? atomic::load(get_scroll_bar_info(dimension::vertical).m_position) : 0.0;

		point newScrollPosition(hScrollPosition, vScrollPosition);
		if (oldScrollPosition != newScrollPosition)
		{
			m_contentFrame->get_position() = -newScrollPosition;
			cell::reshape(*m_contentFrame, m_contentFrame->get_fixed_size(), oldOrigin);
		}
	}

	bool use_scroll_bar_auto_fade() const
	{
		if (!m_shouldAutoFadeScrollBar)
			return false;
		dimension d = dimension::vertical;
		if (!has_scroll_bar(d))
			d = !d;
		return get_scroll_bar_info(d).m_canAutoFade;
	}

public:
	enum dimensions
	{
		horizontal = 0x01, // 01
		vertical = 0x02,   // 10
		both = 0x03        // 11
	};

	// The behavior of scroll_pane varies depending on the input device.
	// Mode A: For traditional mouse-based input, scroll bars are always shown (though can optionally be hidden when inactive).
	// Mode B: For touch screen, or if scrolling is otherwise provided by a device, scroll bars are displayed overlaying
	// the content only when scrolling occurs, then fade.  Drag/flick scrolling is always enabled in Mode B.
	// On MacOS, there is a user setting to dynamically switch between these modes.
	explicit scroll_pane(dimensions scrollDimensions = dimensions::both,
		bool hideInactiveScrollBar = true,
		bool shouldScrollBarAutoFade = true, // If false, scroll bars are always displayed in mode B.
<<<<<<< HEAD
		bool dragAndFlickScrolling = true, // If true, enables drag and flick scrolling in mode A.  It's always enabled in mode B.
		const std::initializer_list<rcref<frame> >& frames = {},
		const std::initializer_list<rcref<pane> >& children = {})
		: pane(desc),
		m_contentPane(rcnew(container_pane)),
=======
		bool dragAndFlickScrolling = true) // If true, enables drag and flick scrolling in mode A.  It's always enabled in mode B.
		: m_contentPane(rcnew(container_pane)),
>>>>>>> 69f52012
		m_clippingPane(rcnew(native_container_pane)),
		m_cornerPane(rcnew(container_pane)),
		m_contentFrame(rcnew(override_bounds_frame)),
		m_clippingFrame(rcnew(override_bounds_frame)),
		m_cornerFrame(rcnew(override_bounds_frame)),
		m_hideInactiveScrollBar(hideInactiveScrollBar),
		m_shouldAutoFadeScrollBar(shouldScrollBarAutoFade),
		m_shouldAutoFadeScrollBarProperty(*this, [this]()
		{
			return m_shouldAutoFadeScrollBar;
		}, [this](bool b)
		{
			bool oldValue = m_shouldAutoFadeScrollBar.exchange(b);
			if (oldValue != b)
				m_shouldAutoFadeScrollBarProperty.changed();
			m_shouldAutoFadeScrollBarProperty.set_complete();
		})
	{
		(void)dragAndFlickScrolling; // TBD

		// TODO: May need to address what happens when a native control is offscreen when drawn, and backing buffer is unavailable
		//m_contentPane->set_compositing_behavior(compositing_behavior::buffer_self_and_children);

		rcref<unconstrained_frame> unconstrainedFrame = rcnew(unconstrained_frame)(alignment(0, 0));

		m_contentPane->prepend_frame(m_contentFrame);
		m_contentPane->prepend_frame(unconstrainedFrame);
		m_clippingPane->nest(m_contentPane);
		m_clippingPane->prepend_frame(m_clippingFrame);
		pane::nest_last(m_clippingPane);
		m_cornerPane->prepend_frame(m_cornerFrame);
		pane::nest_last(m_cornerPane);

		m_hasScrollBar[(int)dimension::horizontal] = ((int)scrollDimensions & (int)dimensions::horizontal) != 0;
		if (m_hasScrollBar[(int)dimension::horizontal])
			placement_rcnew(&get_scroll_bar_info(dimension::horizontal), this_desc)(*this, dimension::horizontal);

		m_hasScrollBar[(int)dimension::vertical] = ((int)scrollDimensions & (int)dimensions::vertical) != 0;
		if (m_hasScrollBar[(int)dimension::vertical])
<<<<<<< HEAD
			new (&get_scroll_bar_info(dimension::vertical)) scroll_bar_info(desc, *this, dimension::vertical);

		for (auto& frame : frames)
			append_frame(frame);

		for (auto& child : children)
			nest(child);
=======
			placement_rcnew(&get_scroll_bar_info(dimension::vertical), this_desc)(*this, dimension::vertical);
>>>>>>> 69f52012
	}

	scroll_pane(
		rc_obj_base& desc,
		bool hideInactiveScrollBar,
		bool shouldScrollBarAutoFade = true,
		bool dragAndFlickScrolling = true,
		const std::initializer_list<rcref<frame> >& frames = {},
		const std::initializer_list<rcref<pane> >& children = {})
		: scroll_pane(desc, dimensions::both, hideInactiveScrollBar, shouldScrollBarAutoFade, dragAndFlickScrolling, frames, children)
	{ }

	scroll_pane(
		rc_obj_base& desc,
		dimensions scrollDimensions,
		const std::initializer_list<rcref<frame> >& frames,
		const std::initializer_list<rcref<pane> >& children = {})
		: scroll_pane(desc, scrollDimensions, true, true, true, frames, children)
	{ }

	scroll_pane(
		rc_obj_base& desc,
		dimensions scrollDimensions,
		bool hideInactiveScrollBar,
		bool shouldScrollBarAutoFade,
		bool dragAndFlickScrolling,
		const std::initializer_list<rcref<pane> >& children)
		: scroll_pane(desc, scrollDimensions, hideInactiveScrollBar, shouldScrollBarAutoFade, dragAndFlickScrolling, {}, children)
	{ }


	scroll_pane(
		rc_obj_base& desc,
		const std::initializer_list<rcref<frame> >& frames,
		const std::initializer_list<rcref<pane> >& children = {})
		: scroll_pane(desc, dimensions::both, true, true, true, frames, children)
	{ }

	scroll_pane(
		rc_obj_base& desc,
		bool hideInactiveScrollBar,
		bool shouldScrollBarAutoFade,
		bool dragAndFlickScrolling,
		const std::initializer_list<rcref<pane> >& children)
		: scroll_pane(desc, dimensions::both, hideInactiveScrollBar, shouldScrollBarAutoFade, dragAndFlickScrolling, {}, children)
	{ }

	scroll_pane(
		rc_obj_base& desc,
		dimensions scrollDimensions,
		const std::initializer_list<rcref<pane> >& children)
		: scroll_pane(desc, scrollDimensions, true, true, true, {}, children)
	{ }


	scroll_pane(
		rc_obj_base& desc,
		const std::initializer_list<rcref<pane> >& children)
		: scroll_pane(desc, dimensions::both, true, true, true, {}, children)
	{ }


	~scroll_pane()
	{
		if (m_hasScrollBar[(int)dimension::horizontal])
			m_scrollBarInfo[(int)dimension::horizontal].destruct();
		if (m_hasScrollBar[(int)dimension::vertical])
			m_scrollBarInfo[(int)dimension::vertical].destruct();
	}

	virtual range get_range() const { return m_calculatedRange; }

	virtual size get_default_size() const { return m_calculatedDefaultSize; }

	using pane_container::nest;

	virtual void nest_last(const rcref<pane>& child)
	{
		m_contentPane->nest_last(child);
	}

	virtual void nest_first(const rcref<pane>& child)
	{
		m_contentPane->nest_first(child);
	}

	virtual void nest_before(const rcref<pane>& child, const rcref<pane>& beforeThis)
	{
		m_contentPane->nest_before(child, beforeThis);
	}

	virtual void nest_after(const rcref<pane>& child, const rcref<pane>& afterThis)
	{
		m_contentPane->nest_after(child, afterThis);
	}

	// Nests a pane to be rendered at the intersection of 2 visible scroll bars.
	// If no corner pane is specified, the scroll_pane's background color is used.
	void nest_corner(const rcref<pane>&child)
	{
		nest_corner_last(child);
	}

	void nest_corner_last(const rcref<pane>& child)
	{
		m_cornerPane->nest_last(child);
	}

	void nest_corner_first(const rcref<pane>& child)
	{
		m_cornerPane->nest_first(child);
	}

	void nest_corner_before(const rcref<pane>& child, const rcref<pane>& beforeThis)
	{
		m_cornerPane->nest_before(child, beforeThis);
	}

	void nest_corner_after(const rcref<pane>& child, const rcref<pane>& afterThis)
	{
		m_cornerPane->nest_after(child, afterThis);
	}

	virtual void calculate_range()
	{
		pane::calculate_range();

		// recalculate scroll bar widths, in case dimensions for the scrollbars were just recalculated as well
		for (int i = 0; i < 2; i++)
		{
			dimension d = (dimension)i;
			if (has_scroll_bar(d))
            {
                auto& sbinfo = get_scroll_bar_info(d);
				sbinfo.m_frame->get_fixed_size(!d) = sbinfo.m_scrollBar->get_frame_default_size()[!d];
            }
        }

		m_calculatedRange.set_min(0, 0);
		m_calculatedRange.clear_max();

		// default to size of contents
		m_calculatedDefaultSize = m_contentPane->get_default_size();

		bool autoFade = use_scroll_bar_auto_fade();
		if (!m_hideInactiveScrollBar && !autoFade)
		{
			for (int i = 0; i < 2; i++)
			{
				dimension d = (dimension)i;
				if (has_scroll_bar(d))
					m_calculatedDefaultSize[!d] += get_scroll_bar_info(d).m_frame->get_fixed_size(!d);
			}
		}

		// Limit max size to max size of contents
		range contentRange = m_contentPane->get_range();

		for (int i = 0; i < 2; i++)
		{
			dimension d = (dimension)i;
			if (contentRange.has_max(!d))
			{
				m_calculatedRange.set_max(!d, contentRange.get_max(!d));
				if (has_scroll_bar(!!d) && !autoFade)
					m_calculatedRange.get_max(!d) += get_scroll_bar_info(d).m_scrollBar->get_frame_default_size()[!d];
			}

			if (!has_scroll_bar(!d))
			{
				m_calculatedRange.set_min(!d, contentRange.get_min(!d));
				if (!m_hideInactiveScrollBar && has_scroll_bar(!!d) && !autoFade)
					m_calculatedRange.get_min(!d) += get_scroll_bar_info(d).m_scrollBar->get_frame_default_size()[!d];
			}
		}
	}

	virtual propose_size_result propose_size(const size& sz, std::optional<dimension> = std::nullopt, const range& r = range::make_unbounded(), size_mode = size_mode::both, size_mode = size_mode::both) const
	{
		propose_size_result result;
		range r2 = get_range() & r;
		if (r2.is_empty())
			result.set_empty();
		else
		{
			size newSize = r2.limit(sz);
			range contentRange = m_contentFrame->get_range();
			constexpr dimension d = dimension::horizontal;

			// If we are not hiding inactive scroll bars or are showing scroll bars over content (auto fade), use as is
			if (!use_scroll_bar_auto_fade() && m_hideInactiveScrollBar)
			{
				if (has_scroll_bar(d))
				{
					if (contentRange.has_max(!d) && newSize[!d] > contentRange.get_max(!d) && newSize[d] >= contentRange.get_min(d))
						newSize[!d] = contentRange.get_max(!d);
				}
				else
				{
					double min = contentRange.get_min(d);
					if (newSize[!d] < contentRange.get_min(!d))
						min += get_scroll_bar_info(!d).m_frame->get_fixed_size(d);
					if (newSize[d] < min)
						newSize[d] = min;
				}

				if (has_scroll_bar(!d))
				{
					if (contentRange.has_max(d) && newSize[d] > contentRange.get_max(d) && newSize[!d] >= contentRange.get_min(!d))
						newSize[d] = contentRange.get_max(d);
				}
				else
				{
					double min = contentRange.get_min(!d);
					if (newSize[d] < contentRange.get_min(d))
						min += get_scroll_bar_info(d).m_frame->get_fixed_size(!d);
					if (newSize[!d] < min)
						newSize[!d] = min;
				}
			}
			result.set(newSize);
			result.make_relative(sz);
		}
		return result;
	}

	virtual void reshape(const bounds& b, const point& oldOrigin = point(0, 0))
	{
		range contentRange = m_contentFrame->get_range();
		size contentDefaultSize = m_contentFrame->get_default_size();
		point contentOldOrigin = m_contentFrame->get_position();
		bounds contentBounds(contentOldOrigin, contentDefaultSize);
		bounds visibleBounds = b;

		// limit contentBounds to visibleBounds, but may still have greater min size
		contentBounds.get_size() = contentRange.limit(visibleBounds.get_size());

		bool autoFade = use_scroll_bar_auto_fade();
		auto reduce_content_bounds = [&](dimension d)
		{
			if (!autoFade)
				visibleBounds.get_size()[d] -= get_scroll_bar_info(!d).m_frame->get_fixed_size()[d];
			if (visibleBounds.get_size()[d] < contentBounds.get_size()[d])
			{
				contentBounds.get_size()[d] = visibleBounds.get_size()[d];
				if (contentBounds.get_size()[d] < contentRange.get_min()[d])
					contentBounds.get_size()[d] = contentRange.get_min()[d];
			}
		};

		bool showScrollBar[2];
		if (!m_hideInactiveScrollBar)
		{
			// If not auto-hide, always include them.
			showScrollBar[(int)dimension::horizontal] = has_scroll_bar(dimension::horizontal);
			showScrollBar[(int)dimension::vertical] = has_scroll_bar(dimension::vertical);
			if (showScrollBar[(int)dimension::horizontal])
				reduce_content_bounds(dimension::vertical);
			if (showScrollBar[(int)dimension::vertical])
				reduce_content_bounds(dimension::horizontal);
		}
		else
		{
			showScrollBar[(int)dimension::horizontal] = false;
			showScrollBar[(int)dimension::vertical] = false;
			bool hasBothScrollBars = has_scroll_bar(dimension::horizontal) && has_scroll_bar(dimension::vertical);
			if (!hasBothScrollBars)
			{
				// If auto-hide and only 1 dimension...
				dimension d = has_scroll_bar(dimension::horizontal) ? (dimension)0 : (dimension)1;
				if (contentBounds.get_size()[d] > visibleBounds.get_size()[d])
				{
					showScrollBar[(int)d] = true;
					reduce_content_bounds(!d);
				}
			}
			else
			{
				int neededPrevDimension = 0; // 1 = yes, -1 = new, 0 not checked yet
				dimension d = dimension::horizontal; // doesn't matter which dimension is used first, it's symetrical
				for (;;)
				{
					showScrollBar[(int)d] = (contentBounds.get_size()[d] > visibleBounds.get_size()[d]);
					if (contentBounds.get_size()[d] > visibleBounds.get_size()[d])
					{
						showScrollBar[(int)d] = true;
						reduce_content_bounds(!d);
						if (neededPrevDimension == 1)
							break;
						neededPrevDimension = 1;
					}
					else if (neededPrevDimension != 0)
						break;
					else
						neededPrevDimension = -1;
					d = !d;
					//continue;
				}
			}
		}

		for (int i = 0; i < 2; i++)
		{
			dimension d = (dimension)i;
			if (has_scroll_bar(d))
			{
				contentBounds.get_position()[d] += oldOrigin[d];
				double pos = 0;
				if (showScrollBar[i])
				{
					double thumbSize = visibleBounds.get_size()[d];
					double max = contentBounds.get_size()[d];
					pos = -(contentBounds.get_position()[d]);
					double maxPos = max;
					maxPos -= thumbSize;
					if (pos > maxPos)
					{
						pos = maxPos;
						contentBounds.get_position()[d] = -pos;
					}
					else if (pos < 0)
					{
						pos = 0;
						contentBounds.get_position()[d] = 0;
					}
					get_scroll_bar_info(d).m_frame->get_position()[!d] = b.get_size()[!d];
					get_scroll_bar_info(d).m_frame->get_position()[!d] -= get_scroll_bar_info(d).m_frame->get_fixed_size()[!d];
					get_scroll_bar_info(d).m_state.set(scroll_bar_state(max, thumbSize));
				}
				else
				{
					contentBounds.get_position()[d] = 0;
					get_scroll_bar_info(d).m_state.set(scroll_bar_state(0, 0));
				}
				atomic::store(get_scroll_bar_info(d).m_position, pos);
				get_scroll_bar_info(d).m_frame->get_fixed_size()[d] = b.get_size()[d];
				get_scroll_bar_info(d).m_stateProperty.changed();
				get_scroll_bar_info(d).m_positionProperty.changed();
			}
		}

		bool showBothScrollBars = showScrollBar[(int)dimension::horizontal] && showScrollBar[(int)dimension::vertical];
		if (showBothScrollBars)
		{
			double vScrollBarWidth = get_scroll_bar_info(dimension::vertical).m_frame->get_fixed_width();
			double hScrollBarHeight = get_scroll_bar_info(dimension::horizontal).m_frame->get_fixed_height();
			get_scroll_bar_info(dimension::horizontal).m_frame->get_fixed_width() -= vScrollBarWidth;
			get_scroll_bar_info(dimension::vertical).m_frame->get_fixed_height() -= hScrollBarHeight;
			m_cornerFrame->get_bounds() = bounds(
				point(
					get_scroll_bar_info(dimension::vertical).m_frame->get_position().get_x(),
					get_scroll_bar_info(dimension::horizontal).m_frame->get_position().get_y()),
				size(
					vScrollBarWidth,
					hScrollBarHeight));
		}

		contentBounds.get_size() = m_contentFrame->propose_size(contentBounds.get_size()).find_first_valid_size(m_contentFrame->get_primary_flow_dimension());;
		m_contentFrame->get_bounds() = contentBounds;
		m_clippingFrame->get_bounds() = contentBounds & visibleBounds; // clip to smaller of content and visible bounds

		for (int i = 0; i < 2; i++)
		{
			dimension d = (dimension)i;
			if (has_scroll_bar(d))
			{
				if (get_scroll_bar_info(d).m_scrollBar->is_hidden() == showScrollBar[i])
					get_scroll_bar_info(d).m_scrollBar->show_or_hide(showScrollBar[i]);
			}
		}
		if (m_cornerPane->is_hidden() == showBothScrollBars)
			m_cornerPane->show_or_hide(showBothScrollBars);

		bool visible = (m_clippingFrame->get_bounds().get_width() != 0 && m_clippingFrame->get_bounds().get_height() != 0);
		if (m_clippingPane->is_hidden() == visible)
			m_clippingPane->show_or_hide(visible);

		pane::reshape(b, oldOrigin);
	}

	virtual bool wheel_moving(double distance, const point& pt, const ui::modifier_keys_state& modifiers)
	{
		// Give child pane first chance to intercept it
		if (!pane::wheel_moving(distance, pt, modifiers))
		{
			dimension scrollDimension = dimension::horizontal;
			if (has_scroll_bar(dimension::vertical)) // If shift is held, scroll horizontally
			{
				if (!has_scroll_bar(dimension::horizontal) || !modifiers.get_key(ui::modifier_key::shift_key))
					scrollDimension = dimension::vertical;
			}
			else if (!has_scroll_bar(dimension::horizontal))
				return false;
			get_scroll_bar_info(scrollDimension).m_scrollBar->scroll(distance);
		}
		return true;
	}

	virtual rcref<dependency_property<bool> > get_should_auto_fade_scroll_bar_property() { return get_self_rcref(&m_shouldAutoFadeScrollBarProperty); }
};


}
}


#endif<|MERGE_RESOLUTION|>--- conflicted
+++ resolved
@@ -150,16 +150,10 @@
 	explicit scroll_pane(dimensions scrollDimensions = dimensions::both,
 		bool hideInactiveScrollBar = true,
 		bool shouldScrollBarAutoFade = true, // If false, scroll bars are always displayed in mode B.
-<<<<<<< HEAD
 		bool dragAndFlickScrolling = true, // If true, enables drag and flick scrolling in mode A.  It's always enabled in mode B.
 		const std::initializer_list<rcref<frame> >& frames = {},
 		const std::initializer_list<rcref<pane> >& children = {})
-		: pane(desc),
-		m_contentPane(rcnew(container_pane)),
-=======
-		bool dragAndFlickScrolling = true) // If true, enables drag and flick scrolling in mode A.  It's always enabled in mode B.
 		: m_contentPane(rcnew(container_pane)),
->>>>>>> 69f52012
 		m_clippingPane(rcnew(native_container_pane)),
 		m_cornerPane(rcnew(container_pane)),
 		m_contentFrame(rcnew(override_bounds_frame)),
@@ -199,76 +193,87 @@
 
 		m_hasScrollBar[(int)dimension::vertical] = ((int)scrollDimensions & (int)dimensions::vertical) != 0;
 		if (m_hasScrollBar[(int)dimension::vertical])
-<<<<<<< HEAD
-			new (&get_scroll_bar_info(dimension::vertical)) scroll_bar_info(desc, *this, dimension::vertical);
+
+		placement_rcnew(&get_scroll_bar_info(dimension::vertical), this_desc)(*this, dimension::vertical);
 
 		for (auto& frame : frames)
 			append_frame(frame);
 
 		for (auto& child : children)
 			nest(child);
-=======
-			placement_rcnew(&get_scroll_bar_info(dimension::vertical), this_desc)(*this, dimension::vertical);
->>>>>>> 69f52012
-	}
-
-	scroll_pane(
-		rc_obj_base& desc,
+	}
+
+	scroll_pane(dimensions scrollDimensions,
 		bool hideInactiveScrollBar,
+		bool shouldScrollBarAutoFade = true,
+		const std::initializer_list<rcref<frame> >& frames = {},
+		const std::initializer_list<rcref<pane> >& children = {})
+		: scroll_pane(scrollDimensions, hideInactiveScrollBar, shouldScrollBarAutoFade, true, frames, children)
+	{ }
+
+	scroll_pane(dimensions scrollDimensions,
+		bool hideInactiveScrollBar,
+		const std::initializer_list<rcref<frame> >& frames,
+		const std::initializer_list<rcref<pane> >& children = {})
+		: scroll_pane(scrollDimensions, hideInactiveScrollBar, true, true, frames, children)
+	{ }
+
+	explicit scroll_pane(bool hideInactiveScrollBar,
 		bool shouldScrollBarAutoFade = true,
 		bool dragAndFlickScrolling = true,
 		const std::initializer_list<rcref<frame> >& frames = {},
 		const std::initializer_list<rcref<pane> >& children = {})
-		: scroll_pane(desc, dimensions::both, hideInactiveScrollBar, shouldScrollBarAutoFade, dragAndFlickScrolling, frames, children)
-	{ }
-
-	scroll_pane(
-		rc_obj_base& desc,
-		dimensions scrollDimensions,
+		: scroll_pane(dimensions::both, hideInactiveScrollBar, shouldScrollBarAutoFade, dragAndFlickScrolling, frames, children)
+	{ }
+
+	scroll_pane(bool hideInactiveScrollBar,
+		bool shouldScrollBarAutoFade,
+		const std::initializer_list<rcref<frame> >& frames = {},
+		const std::initializer_list<rcref<pane> >& children = {})
+		: scroll_pane(dimensions::both, hideInactiveScrollBar, shouldScrollBarAutoFade, true, frames, children)
+	{ }
+
+	scroll_pane(bool hideInactiveScrollBar,
 		const std::initializer_list<rcref<frame> >& frames,
 		const std::initializer_list<rcref<pane> >& children = {})
-		: scroll_pane(desc, scrollDimensions, true, true, true, frames, children)
-	{ }
-
-	scroll_pane(
-		rc_obj_base& desc,
-		dimensions scrollDimensions,
+		: scroll_pane(dimensions::both, hideInactiveScrollBar, true, true, frames, children)
+	{ }
+
+	scroll_pane(dimensions scrollDimensions,
+		const std::initializer_list<rcref<frame> >& frames,
+		const std::initializer_list<rcref<pane> >& children = {})
+		: scroll_pane(scrollDimensions, true, true, true, frames, children)
+	{ }
+
+	scroll_pane(dimensions scrollDimensions,
 		bool hideInactiveScrollBar,
 		bool shouldScrollBarAutoFade,
 		bool dragAndFlickScrolling,
 		const std::initializer_list<rcref<pane> >& children)
-		: scroll_pane(desc, scrollDimensions, hideInactiveScrollBar, shouldScrollBarAutoFade, dragAndFlickScrolling, {}, children)
-	{ }
-
-
-	scroll_pane(
-		rc_obj_base& desc,
-		const std::initializer_list<rcref<frame> >& frames,
-		const std::initializer_list<rcref<pane> >& children = {})
-		: scroll_pane(desc, dimensions::both, true, true, true, frames, children)
-	{ }
-
-	scroll_pane(
-		rc_obj_base& desc,
-		bool hideInactiveScrollBar,
+		: scroll_pane(scrollDimensions, hideInactiveScrollBar, shouldScrollBarAutoFade, dragAndFlickScrolling, {}, children)
+	{ }
+
+
+	explicit scroll_pane(const std::initializer_list<rcref<frame> >& frames,
+		const std::initializer_list<rcref<pane> >& children = {})
+		: scroll_pane(dimensions::both, true, true, true, frames, children)
+	{ }
+
+	scroll_pane(bool hideInactiveScrollBar,
 		bool shouldScrollBarAutoFade,
 		bool dragAndFlickScrolling,
 		const std::initializer_list<rcref<pane> >& children)
-		: scroll_pane(desc, dimensions::both, hideInactiveScrollBar, shouldScrollBarAutoFade, dragAndFlickScrolling, {}, children)
-	{ }
-
-	scroll_pane(
-		rc_obj_base& desc,
-		dimensions scrollDimensions,
+		: scroll_pane(dimensions::both, hideInactiveScrollBar, shouldScrollBarAutoFade, dragAndFlickScrolling, {}, children)
+	{ }
+
+	scroll_pane(dimensions scrollDimensions,
 		const std::initializer_list<rcref<pane> >& children)
-		: scroll_pane(desc, scrollDimensions, true, true, true, {}, children)
-	{ }
-
-
-	scroll_pane(
-		rc_obj_base& desc,
-		const std::initializer_list<rcref<pane> >& children)
-		: scroll_pane(desc, dimensions::both, true, true, true, {}, children)
+		: scroll_pane(scrollDimensions, true, true, true, {}, children)
+	{ }
+
+
+	explicit scroll_pane(const std::initializer_list<rcref<pane> >& children)
+		: scroll_pane(dimensions::both, true, true, true, {}, children)
 	{ }
 
 
